"""Contains all the basic interfaces and abstract classes for decoders.
The ``Decoder`` class provides common functionality for all decoders.
The ``Hypothesis`` class represents complete hypotheses, which are 
returned by decoders. ``PartialHypothesis`` is a helper class which can
be used by predictors to represent translation prefixes.
"""

from abc import abstractmethod
import copy

from cam.sgnmt import utils
from cam.sgnmt.predictors.core import UnboundedVocabularyPredictor
from cam.sgnmt.decoding.interpolation import FixedInterpolationStrategy, \
                                             EntropyInterpolationStrategy, \
                                             MoEInterpolationStrategy
from cam.sgnmt.utils import Observable, Observer, MESSAGE_TYPE_DEFAULT, \
    MESSAGE_TYPE_POSTERIOR, MESSAGE_TYPE_FULL_HYPO, NEG_INF
import numpy as np
from operator import mul
import logging


class Hypothesis:
    """Complete translation hypotheses are represented by an instance
    of this class. We store the produced sentence, the combined score,
    and a score breakdown to the separate predictor scores.
    """
    
    def __init__(self, trgt_sentence, total_score, score_breakdown = []):
        """Creates a new full hypothesis.
        
        Args:
            trgt_sentence (list): List of target word ids without <S> 
                                  or </S> which make up the target 
                                  sentence
            total_score (float): combined total score of this hypo
            score_breakdown (list): Predictor score breakdown for each
                                    target token in ``trgt_sentence``
        """
        self.trgt_sentence = trgt_sentence
        self.total_score = total_score
        self.score_breakdown = score_breakdown

    def __repr__(self):
        """Returns a string representation of this hypothesis."""
        return "%s (%f)" % (' '.join(str(w) for w in self.trgt_sentence),
                            self.total_score)

    def convert_to_char_level(self, cmap):
        """Creates a new hypothesis on the character level from a 
        hypothesis on the word level. Both objects will have the same 
        total score, but the word tokens in trgt_sentence are replaced
        by characters and score_breakdown adds word scores on the first
        character of the word. The mapping from word ID to character ID
        sequence is realized by using ``utils.trg_wmap`` and the char-
        to-id map ``cmap``.

        Args:
            cmap (dict): Mapping from character to character ID

        Returns:
            Hypothesis. New hypo which corresponds to this hypo but is
            tokenized on the character instead of the word level.
        """
        if not self.score_breakdown or not self.trgt_sentence:
            return self
        eow = cmap.get("</w>", utils.UNK_ID)
        dummy_breakdown = [(0.0, 1.0)] * len(self.score_breakdown[0])
        ctokens = []
        cscore_breakdown = []
        for idx,w in enumerate(self.trgt_sentence):
            if w in [utils.GO_ID, utils.EOS_ID, utils.UNK_ID]:
                chars = [w]
            elif w in utils.trg_wmap:
                chars = [cmap.get(c, utils.UNK_ID) for c in utils.trg_wmap[w]]
            else:
                chars = [utils.UNK_ID]
            chars.append(eow)
            ctokens.extend(chars)
            cscore_breakdown.extend([self.score_breakdown[idx]] +
                                    (len(chars)-1) * [dummy_breakdown])
        # Remove last eow
        ctokens = ctokens[:-1]
        cscore_breakdown = cscore_breakdown[:-1]
        if len(self.trgt_sentence) < len(self.score_breakdown):
            cscore_breakdown.append(self.score_breakdown[-1])
        chypo = Hypothesis(ctokens, self.total_score, cscore_breakdown)
        return chypo


class PartialHypothesis:
    """Represents a partial hypothesis in various decoders. """
    
    def __init__(self, initial_states = None):
        """Creates a new partial hypothesis with zero score and empty
        translation prefix.
        
        Args:
            initial_states: Initial predictor states
        """
        self.predictor_states = initial_states
        self.trgt_sentence = []
        self.score = 0.0
        self.score_breakdown = []
        self.word_to_consume = None
    
    def get_last_word(self):
        """Get the last word in the translation prefix. """
        if not self.trgt_sentence:
            return None
        return self.trgt_sentence[-1]
    
    def generate_full_hypothesis(self):
        """Create a ``Hypothesis`` instance from this hypothesis. """
        return Hypothesis(self.trgt_sentence, self.score, self.score_breakdown)
    
    def expand(self, word, new_states, score, score_breakdown):
        """Creates a new partial hypothesis adding a new word to the
        translation prefix with given probability and updates the
        stored predictor states.
        
        Args:
            word (int): New word to add to the translation prefix
            new_states (object): Predictor states after consuming
                                 ``word``
            score (float): Word log probability which is to be added
                           to the total hypothesis score
            score_breakdown (list): Predictor score breakdown for
                                    the new word
        """
        hypo = PartialHypothesis(new_states)
        hypo.score = self.score + score
        hypo.score_breakdown = copy.copy(self.score_breakdown)
        hypo.trgt_sentence = self.trgt_sentence + [word]
        hypo.score_breakdown.append(score_breakdown)
        return hypo
    
    def cheap_expand(self, word, score, score_breakdown):
        """Creates a new partial hypothesis adding a new word to the
        translation prefix with given probability. Does NOT update the
        predictor states but adds a flag which signals that the last 
        word in this hypothesis has not been consumed yet by the 
        predictors. This can save memory because we can reuse the 
        current state for many hypothesis. It also saves computation
        as we do not consume words which are then discarded anyway by
        the search procedure.
        
        Args:
            word (int): New word to add to the translation prefix
            score (float): Word log probability which is to be added
                           to the total hypothesis score
            score_breakdown (list): Predictor score breakdown for
                                    the new word
        """
        hypo = PartialHypothesis(self.predictor_states)
        hypo.score = self.score + score
        hypo.score_breakdown = copy.copy(self.score_breakdown)
        hypo.trgt_sentence = self.trgt_sentence + [word]
        hypo.word_to_consume = word
        hypo.score_breakdown.append(score_breakdown)
        return hypo


"""The ``CLOSED_VOCAB_SCORE_NORM_*`` constants define the normalization
behavior for closed vocabulary predictor scores. Closed vocabulary 
predictors (e.g. NMT) have a predefined (and normally very limited) 
vocabulary. In contrast, open vocabulary predictors (see 
``UnboundedPredictor``) are defined over a much larger vocabulary 
(e.g. FST) s.t. it is easier to consider them as having an open 
vocabulary. When combining open and closed vocabulary predictors, we use
the UNK probability of closed vocabulary predictors for words outside 
their vocabulary. The following flags decide (as argument to 
``Decoder``) what to do with the closed vocabulary predictor scores
when combining them with open vocabulary predictors in that way. This
can be changed with the --closed_vocab_norm argument """


CLOSED_VOCAB_SCORE_NORM_NONE = 1
"""None: Do not apply any normalization. """


CLOSED_VOCAB_SCORE_NORM_EXACT = 2
"""Exact: Normalize by 1 plus the number of words outside the 
vocabulary to make it a valid distribution again"""


CLOSED_VOCAB_SCORE_NORM_REDUCED = 3
"""Reduced: Always normalize the closed vocabulary scores to the 
vocabulary which is defined by the open vocabulary predictors at each
time step. """

CLOSED_VOCAB_SCORE_NORM_RESCALE_UNK = 4
"""Rescale UNK: Divide the UNK scores by the number of words outside the 
vocabulary. Results in a valid distribution if predictor scores are
stochastic. """

CLOSED_VOCAB_SCORE_NORM_NON_ZERO = 5
"""Apply no normalization, but ensure posterior contains only tokens with scores
strictly < 0.0. """


GNMT_ALPHA = 0.0

class Heuristic(Observer):
    """A ``Heuristic`` instance can be used to estimate the future 
    costs for a given word in a given state. See the ``heuristics``
    module for implementations."""
    
    def __init__(self):
        """Creates a heuristic without predictors. """
        super(Heuristic, self).__init__()
        self.predictors = []

    def set_predictors(self, predictors):
        """Set the predictors used by this heuristic. 
        
        Args:
            predictors (list):  Predictors and their weights to be
                                used with this heuristic. Should be in
                                the same form as ``Decoder.predictors``,
                                i.e. a list of (predictor, weight)
                                tuples
        """
        self.predictors = predictors
    
    def initialize(self, src_sentence):
        """Initialize the heuristic with the given source sentence.
        This is not passed through to the heuristic predictors
        automatically but handles initialization outside the
        predictors.
        
        Args:
            src_sentence (list): List of source word ids without <S> or
                                 </S> which make up the source sentence
        """
        pass

    @abstractmethod
    def estimate_future_cost(self, hypo):
        """Estimate the future cost (i.e. negative score) given the 
        states of the predictors set by ``set_predictors`` for a
        partial hypothesis ``hypo``. Note that this function is not 
        supposed to change predictor states. If (e.g. for the greedy 
        heuristic) this is not possible, the predictor states must be
        changed back after execution by the implementing method.
        
        Args:
            hypo (PartialHypo): Hypothesis for which to estimate the
                                future cost
        
        Returns:
            float. The future cost estimate for this heuristic
        """
        raise NotImplementedError
    
    def notify(self, message, message_type = MESSAGE_TYPE_DEFAULT):
        """This is the notification method from the ``Observer``
        super class. We implement it with an empty method here, but
        implementing sub classes can override this method to get
        notifications from the decoder instance about generated
        posterior distributions.
        
        Args:
            message (object): The posterior sent by the decoder
        """
        pass
    

<<<<<<< HEAD
def breakdown2score_sum(working_score, score_breakdown):
    """Implements the combination scheme 'sum' by always returning
    ``working_score``. This function is designed to be assigned to
    the globals ``breakdown2score_partial`` or ``breakdown2score_full``
    
    Args:
        working_score (float): Working combined score, which is the 
                               weighted sum of the scores in
                               ``score_breakdown``
        score_breakdown (list): Breakdown of the combined score into
                                predictor scores
    
    Returns:
        float. Returns ``working_score``
    """
    return working_score


def breakdown2score_length_norm(working_score, score_breakdown):
    """Implements the combination scheme 'length_norm' by normalizing
    the sum of the predictor scores by the length of the current 
    sequence (i.e. the length of ``score_breakdown``. This function is
    designed to be assigned to the globals ``breakdown2score_partial``
    or ``breakdown2score_full``. 
    TODO could make more efficient use of ``working_score``
    
    Args:
        working_score (float): Working combined score, which is the 
                               weighted sum of the scores in
                               ``score_breakdown``. Not used.
        score_breakdown (list): Breakdown of the combined score into
                                predictor scores
    
    Returns:
        float. Returns a length normalized ``working_score``
    """
    score = sum([Decoder.combi_arithmetic_unnormalized(s) 
                        for s in score_breakdown])
    if GNMT_ALPHA > 0.0:
        length_penalty = np.power(((5. + float(len(score_breakdown))) / 6.), GNMT_ALPHA)
    else: 
        length_penalty = len(score_breakdown)
    return score / len(score_breakdown)


def breakdown2score_bayesian(working_score, score_breakdown):
    """This realizes score combination following the Bayesian LM 
    interpolation scheme from (Allauzen and Riley, 2011)
    
      Bayesian Language Model Interpolation for Mobile Speech Input
    
    By setting K=T we define the predictor weights according the score
    the predictors give to the current partial hypothesis. The initial
    predictor weights are used as priors. This function is designed to 
    be assigned to the globals ``breakdown2score_partial`` or 
    ``breakdown2score_full``. 
    TODO could make more efficient use of ``working_score``
    
    Args:
        working_score (float): Working combined score, which is the 
                               weighted sum of the scores in
                               ``score_breakdown``. Not used.
        score_breakdown (list): Breakdown of the combined score into
                                predictor scores
    
    Returns:
        float. Bayesian interpolated predictor scores
    """
    if not score_breakdown:
        return working_score
    acc = []
    prev_alphas = [] # list of all alpha_i,k
    # Write priors to alphas
    for (p,w) in score_breakdown[0]:
        prev_alphas.append(np.log(w))
    for pos in score_breakdown: # for each position in the hypothesis
        alphas = []
        sub_acc = []
        # for each predictor (p: p_k(w_i|h_i), w: prior p(k))
        for k,(p,w) in enumerate(pos): 
            alpha = prev_alphas[k] + p
            alphas.append(alpha)
            sub_acc.append(p + alpha)
        acc.append(utils.log_sum(sub_acc) - utils.log_sum(alphas))
        prev_alphas = alphas
    return sum(acc)


"""The function breakdown2score_partial is called at each hypothesis
expansion. This should only be changed if --combination_scheme is not 
'sum' and --apply_combination_scheme_to_partial_hypos is set to true.
""" 
breakdown2score_partial = breakdown2score_sum


"""The function breakdown2score_full is called at each creation of a 
full hypothesis, i.e. only once per hypothesis
"""
breakdown2score_full = breakdown2score_sum

=======
>>>>>>> 1f8bd07f
class Decoder(Observable):    
    """A ``Decoder`` instance represents a particular search strategy
    such as A*, beam search, greedy search etc. Decisions are made 
    based on the outputs of one or many predictors, which are 
    maintained by the ``Decoder`` instance.
    
    Decoders are observable. They fire notifications after 
    apply_predictors has been called. All heuristics
    are observing the decoder by default.
    """
    
    def __init__(self, decoder_args):
        """Initializes the decoder instance with no predictors or 
        heuristics.
        
        Args:
            closed_vocabulary_normalization (string): Defines the 
                                    normalization behavior for closed 
                                    vocabulary predictor scores. See 
                                    the documentation to the 
                                    ``CLOSED_VOCAB_SCORE_NORM_*``
                                    variables for more information
            max_len_factor (int): Hypotheses are not longer than
                                  source sentence length times this.
                                  Needs to be supported by the search
                                  strategy implementation
            lower_bounds_file (string): Path to a file with lower 
                                        bounds on hypothesis scores.
                                        If empty, all lower bounds are
                                        set to ``NEG_INF``.
        """
        super(Decoder, self).__init__()
        self.max_len_factor = decoder_args.max_len_factor
        self.predictors = [] # Tuples (predictor, weight)
        self.heuristics = []
        self.heuristic_predictors = []
        self.predictor_names = []
        self.allow_unk_in_output = decoder_args.allow_unk_in_output
        self.nbest = 1 # length of n-best list
        self.combi_predictor_method = Decoder.combi_arithmetic_unnormalized
        self.combine_posteriors = self._combine_posteriors_norm_none
        self.closed_vocab_norm = CLOSED_VOCAB_SCORE_NORM_NONE

        if decoder_args.closed_vocabulary_normalization == 'exact':
            self.closed_vocab_norm = CLOSED_VOCAB_SCORE_NORM_EXACT
            self.combine_posteriors = self._combine_posteriors_norm_exact
        elif decoder_args.closed_vocabulary_normalization == 'reduced':
            self.closed_vocab_norm = CLOSED_VOCAB_SCORE_NORM_REDUCED
            self.combine_posteriors = self._combine_posteriors_norm_reduced
        elif decoder_args.closed_vocabulary_normalization == 'rescale_unk':
            self.closed_vocab_norm = CLOSED_VOCAB_SCORE_NORM_RESCALE_UNK
            self.combine_posteriors = self._combine_posteriors_norm_rescale_unk
        elif decoder_args.closed_vocabulary_normalization == 'non_zero':
            self.closed_vocab_norm = CLOSED_VOCAB_SCORE_NORM_NON_ZERO
            self.combine_posteriors = self._combine_posteriors_norm_non_zero

        self.current_sen_id = -1
        self.apply_predictors_count = 0
        self.lower_bounds = []
        if decoder_args.score_lower_bounds_file:
            with open(decoder_args.score_lower_bounds_file) as f:
                for line in f:
                    self.lower_bounds.append(float(line.strip()))
        self.interpolation_strategies = []
        if decoder_args.interpolation_strategy:
            self.interpolation_mean = decoder_args.interpolation_weights_mean
            pred_strat_names = decoder_args.interpolation_strategy.split(',')
            all_strat_names = set([])
            for s in pred_strat_names:
                all_strat_names |= set(s.split("|"))
            for name in set(all_strat_names):
                pred_indices = [idx for idx, strat in enumerate(pred_strat_names)
                                    if name in strat]
                if name == 'fixed':
                    strat = FixedInterpolationStrategy()
                elif name == 'entropy':
                    strat = EntropyInterpolationStrategy(
                             decoder_args.pred_trg_vocab_size)
                elif name == 'moe':
                    strat = MoEInterpolationStrategy(len(pred_indices), 
                                                     decoder_args)
                else:
                    logging.error("Unknown interpolation strategy '%s'. "
                                  "Ignoring..." % name)
                    continue
                self.interpolation_strategies.append((strat, pred_indices))
    
    def add_predictor(self, name, predictor, weight=1.0):
        """Adds a predictor to the decoder. This means that this 
        predictor is going to be used to predict the next target word
        (see ``predict_next``)
        
        Args:
            name (string): Predictor name like 'nmt' or 'fst'
            predictor (Predictor): Predictor instance
            weight (float): Predictor weight
        """
        self.predictors.append((predictor, weight))
        self.predictor_names.append(name)
    
    def remove_predictors(self):
        """Removes all predictors of this decoder. """
        self.predictors = []
        self.predictor_names = []
    
    def set_heuristic_predictors(self, heuristic_predictors):
        """Define the list of predictors used by heuristics. This needs
        to be called before adding heuristics with ``add_heuristic()``

        Args:
            heuristic_predictors (list):  Predictors and their weights 
                                          to be used with heuristics. 
                                          Should be in the same form 
                                          as ``Decoder.predictors``,
                                          i.e. a list of 
                                          (predictor, weight) tuples
        """
        self.heuristic_predictors = heuristic_predictors
    
    def add_heuristic(self, heuristic):
        """Add a heuristic to the decoder. For future cost estimates,
        the sum of the estimates from all heuristics added so far will
        be used. The predictors used in this heuristic have to be set
        before via ``set_heuristic_predictors()``
        
        Args:
            heuristic (Heuristic): A heuristic to use for future cost
                                   estimates
        """
        heuristic.set_predictors(self.heuristic_predictors)
        self.add_observer(heuristic)
        self.heuristics.append(heuristic)
    
    def estimate_future_cost(self, hypo):
        """Uses all heuristics which have been added with 
        ``add_heuristic`` to estimate the future cost for a given
        partial hypothesis. The estimates are used in heuristic based
        searches like A*. This function returns the future log *cost* 
        (i.e. the lower the better), assuming that the last word in the
        partial hypothesis ``hypo`` is consumed next.
        
        Args:
            hypo (PartialHypothesis): Hypothesis for which to estimate
                                      the future cost given the current
                                      predictor state
        
        Returns
            float. Future cost
        """
        return sum([h.estimate_future_cost(hypo) for h in  self.heuristics])
    
    def has_predictors(self):
        """Returns true if predictors have been added to the decoder. """
        return len(self.predictors) > 0
    
    def consume(self, word):
        """Calls ``consume()`` on all predictors. """
        for (p, _) in self.predictors:
            p.consume(word) # May change predictor state
    
    def _get_non_zero_words(self, bounded_predictors, posteriors):
        """Get the set of words from the predictor posteriors which 
        have non-zero probability. This set of words is then passed
        through to the open vocabulary predictors.

        This method assumes that both arguments are not empty.

        Args:
            bounded_predictors (list): Tuples of (Predictor, weight)
            bounded_posteriors (list): Corresponding posteriors.

        Returns:
            Iterable with all words with non-zero probability.
        """
        restricted, unrestricted = self._split_restricted_posteriors(
            bounded_predictors, posteriors)
        if not restricted: # No restrictions: use union of keys
            key_sets = []
            max_arr_length = 0
            for posterior in unrestricted:
                if isinstance(posterior, dict):
                    key_sets.append(posterior.viewkeys())
                else:
                    max_arr_length = max(max_arr_length, len(posterior))
            if max_arr_length:
                if all(all(el < max_arr_length for el in k) for k in key_sets):
                    return xrange(max_arr_length)
                key_sets.append(xrange(max_arr_length))
            if len(key_sets) == 1:
                return key_sets[0]
            return set().union(*key_sets)
        # Calculate the common subset of restricting posteriors
        arr_lengths = []
        dict_words = None
        for idx, posterior in enumerate(restricted):
            if isinstance(posterior, dict):
                posterior_words = set(utils.common_viewkeys(posterior))
                if not dict_words:
                    dict_words = posterior_words
                else:
                    dict_words = dict_words & posterior_words
                if not dict_words: 
                    return None
            else: # We record min and max lengths for array posteriors.
                arr_lengths.append(len(posterior))
        if dict_words: # Dictionary restrictions
            if not arr_lengths:
                return dict_words
            min_arr_length = min(arr_lengths)
            return [w for w in dict_words if w < min_arr_length]
        # Array restrictions
        return xrange(min(arr_lengths))

    def _split_restricted_posteriors(self, predictors, posteriors):
        """Helper method for _get_non_zero_words(). Splits the
        given list of posteriors into unrestricting and restricting
        ones. Restricting posteriors have UNK scores of -inf.
        """
        restricted = []
        unrestricted = []
        for idx, posterior in enumerate(posteriors):
            (p, _) = predictors[idx]
            if p.get_unk_probability(posterior) == NEG_INF:
                restricted.append(posterior)
            else:
                unrestricted.append(posterior)
        return restricted, unrestricted

    def apply_interpolation_strategy(
            self, pred_weights, non_zero_words, posteriors, unk_probs):
        """Applies the interpolation strategies to find the predictor 
        weights for this apply_predictors() call.
    
        Args:
            pred_weights (list): a prior predictor weights
            non_zero_words (set): All words with positive probability
            posteriors: Predictor posterior distributions calculated
                        with ``predict_next()``
            unk_probs: UNK probabilities of the predictors, calculated
                       with ``get_unk_probability``

        Returns:
          A list of predictor weights.
        """
        if self.interpolation_strategies:
            predictions = [[] for _ in pred_weights]
            for strat, pred_indices in self.interpolation_strategies:
                new_pred_weights = strat.find_weights(
                        [pred_weights[idx] for idx in pred_indices],
                        non_zero_words,
                        [posteriors[idx] for idx in pred_indices],
                        [unk_probs[idx] for idx in pred_indices])
                for idx, weight in zip(pred_indices, new_pred_weights):
                    predictions[idx].append(weight)
            for idx, preds in enumerate(predictions):
                if preds:
                    if self.interpolation_mean == 'arith':
                        pred_weights[idx] = sum(preds) / float(len(preds))
                    else:
                        pred_weights[idx] = reduce(mul, preds, 1)
                    if self.interpolation_mean == 'geo':
                        pred_weights[idx] = pred_weights[idx]**(1.0/len(preds))
            if self.interpolation_mean == 'prob':
                partition = sum(pred_weights)
                for idx in xrange(len(pred_weights)):
                    pred_weights[idx] /= partition
        return pred_weights
    
    def apply_predictors(self, top_n=0):
        """Get the distribution over the next word by combining the
        predictor scores.

        Args:
            top_n (int): If positive, return only the best n words.
        
        Returns:
            combined,score_breakdown: Two dicts. ``combined`` maps 
            target word ids to the combined score, ``score_breakdown``
            contains the scores for each predictor separately 
            represented as tuples (unweighted_score, predictor_weight)
        """
        self.apply_predictors_count += 1
        bounded_predictors = [el for el in self.predictors 
                        if not isinstance(el[0], UnboundedVocabularyPredictor)]
        # Get bounded posteriors
        bounded_posteriors = [p.predict_next() for (p, _) in bounded_predictors]
        non_zero_words = self._get_non_zero_words(bounded_predictors,
                                                  bounded_posteriors)
        if not non_zero_words: # Special case: no word is possible
            non_zero_words = set([utils.EOS_ID])
        # Add unbounded predictors and unk probabilities
        posteriors = []
        unk_probs = []
        pred_weights = []
        bounded_idx = 0
        for (p, w) in self.predictors:
            if isinstance(p, UnboundedVocabularyPredictor):
                posterior = p.predict_next(non_zero_words)
            else: # Take it from the bounded_* variables
                posterior = bounded_posteriors[bounded_idx]
                bounded_idx += 1
            posteriors.append(posterior)
            unk_probs.append(p.get_unk_probability(posterior))
<<<<<<< HEAD
        ret = self.combine_posteriors(non_zero_words, posteriors, unk_probs)
    
=======
            pred_weights.append(w)
        pred_weights = self.apply_interpolation_strategy(
                pred_weights, non_zero_words, posteriors, unk_probs)
        ret = self.combine_posteriors(
            non_zero_words, posteriors, unk_probs, pred_weights, top_n)
>>>>>>> 1f8bd07f
        if not self.allow_unk_in_output and utils.UNK_ID in ret[0]:
            del ret[0][utils.UNK_ID]
            del ret[1][utils.UNK_ID]
        if top_n > 0 and len(ret[0]) > top_n:
            top = utils.argmax_n(ret[0], top_n)
            ret = ({w: ret[0][w] for w in top},
                   {w: ret[1][w] for w in top})
        self.notify_observers(ret, message_type = MESSAGE_TYPE_POSTERIOR)
        return ret
    
    def _combine_posteriors_norm_none(self,
                                      non_zero_words,
                                      posteriors,
                                      unk_probs,
                                      pred_weights,
                                      top_n=0):
        """Combine predictor posteriors according the normalization
        scheme ``CLOSED_VOCAB_SCORE_NORM_NONE``. For more information
        on closed vocabulary predictor score normalization see the 
        documentation on the ``CLOSED_VOCAB_SCORE_NORM_*`` vars.
        
        Args:
            non_zero_words (set): All words with positive probability
            posteriors: Predictor posterior distributions calculated
                        with ``predict_next()``
            unk_probs: UNK probabilities of the predictors, calculated
                       with ``get_unk_probability``
            pred_weights (list): Predictor weights
            top_n (int): If positive, return only top n words
        
        Returns:
            combined,score_breakdown: like in ``apply_predictors()``
        """
        if isinstance(non_zero_words, xrange) and top_n > 0:
            n_words = len(non_zero_words)
            scaled_posteriors = []
            for posterior, unk_prob, weight in zip(
                          posteriors, unk_probs, pred_weights):
                if isinstance(posterior, dict):
                    arr = np.full(n_words, unk_prob)
                    for word, score in posterior.iteritems():
                        arr[word] = score
                    scaled_posteriors.append(arr * weight)
                else:
                    n_unks = n_words - len(posterior)
                    if n_unks:
                        posterior = np.concatenate((
                               posterior, np.full(n_unks, unk_prob)))
                    scaled_posteriors.append(posterior * weight)
            combined_scores = np.sum(scaled_posteriors, axis=0)
            non_zero_words = utils.argmax_n(combined_scores, top_n)
        combined = {}
        score_breakdown = {}
        for trgt_word in non_zero_words:
            preds = [(utils.common_get(posteriors[idx],
                                       trgt_word, unk_probs[idx]), w)
                        for idx, w in enumerate(pred_weights)]
            combined[trgt_word] = self.combi_predictor_method(preds) 
            score_breakdown[trgt_word] = preds
        return combined, score_breakdown


    def _combine_posteriors_norm_rescale_unk(self,
                                             non_zero_words,
                                             posteriors,
                                             unk_probs,
                                             pred_weights,
                                             top_n=0):
        """Combine predictor posteriors according the normalization
        scheme ``CLOSED_VOCAB_SCORE_NORM_RESCALE_UNK``. For more 
        information on closed vocabulary predictor score normalization 
        see the documentation on the ``CLOSED_VOCAB_SCORE_NORM_*`` vars.
        
        Args:
            non_zero_words (set): All words with positive probability
            posteriors: Predictor posterior distributions calculated
                        with ``predict_next()``
            unk_probs: UNK probabilities of the predictors, calculated
                       with ``get_unk_probability``
            pred_weights (list): Predictor weights
            top_n (int): If positive, return only top n words
        
        Returns:
            combined,score_breakdown: like in ``apply_predictors()``
        """
        n_predictors = len(self.predictors)
        unk_counts = [0.0] * n_predictors
        for idx, w in enumerate(pred_weights):
            if unk_probs[idx] >= -0.00001 or unk_probs[idx] == NEG_INF:
                continue
            for trgt_word in non_zero_words:
                if not utils.common_contains(posteriors[idx], trgt_word):
                    unk_counts[idx] += 1.0
        return self._combine_posteriors_norm_none(
                          non_zero_words,
                          posteriors,
                          [unk_probs[idx] - np.log(max(1.0, unk_counts[idx]))
                               for idx in xrange(n_predictors)],
                          top_n)
    
    def _combine_posteriors_norm_exact(self,
                                       non_zero_words,
                                       posteriors,
                                       unk_probs,
                                       pred_weights,
                                       top_n=0):
        """Combine predictor posteriors according the normalization
        scheme ``CLOSED_VOCAB_SCORE_NORM_EXACT``. For more information
        on closed vocabulary predictor score normalization see the 
        documentation on the ``CLOSED_VOCAB_SCORE_NORM_*`` vars.
        
        Args:
            non_zero_words (set): All words with positive probability
            posteriors: Predictor posterior distributions calculated
                        with ``predict_next()``
            unk_probs: UNK probabilities of the predictors, calculated
                       with ``get_unk_probability``
            pred_weights (list): Predictor weights
            top_n (int): Not implemented!
        
        Returns:
            combined,score_breakdown: like in ``apply_predictors()``
        """
        n_predictors = len(self.predictors)
        score_breakdown_raw = {}
        unk_counts = [0] * n_predictors
        for trgt_word in non_zero_words:
            preds = []
            for idx, w in enumerate(pred_weights):
                if utils.common_contains(posteriors[idx], trgt_word):
                    preds.append((posteriors[idx][trgt_word], w))
                else:
                    preds.append((unk_probs[idx], w))
                    unk_counts[idx] += 1
            score_breakdown_raw[trgt_word] = preds
        renorm_factors = [0.0] * n_predictors
        for idx in xrange(n_predictors):
            if unk_counts[idx] > 1:
                renorm_factors[idx] = np.log(
                            1.0 
                            + (unk_counts[idx] - 1.0) * np.exp(unk_probs[idx]))  
        return self._combine_posteriors_with_renorm(score_breakdown_raw,
                                                    renorm_factors)
    
    def _combine_posteriors_norm_reduced(self,
                                         non_zero_words,
                                         posteriors,
                                         unk_probs,
                                         pred_weights,
                                         top_n=0):
        """Combine predictor posteriors according the normalization
        scheme ``CLOSED_VOCAB_SCORE_NORM_REDUCED``. For more information
        on closed vocabulary predictor score normalization see the 
        documentation on the ``CLOSED_VOCAB_SCORE_NORM_*`` vars.
        
        Args:
            non_zero_words (set): All words with positive probability
            posteriors: Predictor posterior distributions calculated
                        with ``predict_next()``
            unk_probs: UNK probabilities of the predictors, calculated
                       with ``get_unk_probability``
            pred_weights (list): Predictor weights
            top_n (int): Not implemented!
        
        Returns:
            combined,score_breakdown: like in ``apply_predictors()``
        """
        n_predictors = len(self.predictors)
        score_breakdown_raw = {}
        for trgt_word in non_zero_words: 
            score_breakdown_raw[trgt_word] = [(utils.common_get(
                                                posteriors[idx],
                                                trgt_word, unk_probs[idx]), w)
                        for idx, w in enumerate(pred_weights)]
        sums = []
        for idx in xrange(n_predictors):
            sums.append(utils.log_sum([preds[idx][0] 
                            for preds in score_breakdown_raw.itervalues()]))
        return self._combine_posteriors_with_renorm(score_breakdown_raw, sums)
    
    def _combine_posteriors_norm_non_zero(self,
                                      non_zero_words,
                                      posteriors,
                                      unk_probs):
        """Combine predictor posteriors according the normalization
        scheme ``CLOSED_VOCAB_SCORE_NORM_NON_ZERO``. For more information
        on closed vocabulary predictor score normalization see the 
        documentation on the ``CLOSED_VOCAB_SCORE_NORM_*`` vars.
        
        Args:
            non_zero_words (set): All words with positive probability
            posteriors: Predictor posterior distributions calculated
                        with ``predict_next()``
            unk_probs: UNK probabilities of the predictors, calculated
                       with ``get_unk_probability``
        
        Returns:
            combined,score_breakdown: like in ``apply_predictors()``
        """
        combined = {}
        score_breakdown = {}
        for trgt_word in non_zero_words:
            preds = [(utils.common_get(posteriors[idx],
                                       trgt_word, unk_probs[idx]), w)
                        for idx, (_,w) in enumerate(self.predictors)]
            combi_score = self.combi_predictor_method(preds)
            if combi_score == 0.0:
                continue
            combined[trgt_word] = combi_score  
            score_breakdown[trgt_word] = preds
        return combined, score_breakdown

    def _combine_posteriors_with_renorm(self,
                                        score_breakdown_raw,
                                        renorm_factors):
        """Helper function for ``_combine_posteriors_norm_*`` functions
        to renormalize score breakdowns by predictor specific factors.
        
        Returns:
            combined,score_breakdown: like in ``apply_predictors()``
        """
        n_predictors = len(self.predictors)
        combined = {}
        score_breakdown = {}
        for trgt_word,preds_raw in score_breakdown_raw.iteritems():
            preds = [(preds_raw[idx][0] - renorm_factors[idx],
                      preds_raw[idx][1]) for idx in xrange(n_predictors)]
            combined[trgt_word] = self.combi_predictor_method(preds) 
            score_breakdown[trgt_word] = preds
        return combined, score_breakdown
    
    def set_current_sen_id(self, sen_id):
        self.current_sen_id = sen_id - 1  # -1 because incremented in init()
            
    def initialize_predictors(self, src_sentence):
        """First, increases the sentence id counter and calls
        ``initialize()`` on all predictors. Then, ``initialize()`` is
        called for all heuristics.
        
        Args:
            src_sentence (list): List of source word ids without <S> or
                                 </S> which make up the source sentence
        """
        if isinstance(src_sentence[0], list):
            self.max_len = self.max_len_factor * len(src_sentence[0])
        else:
            self.max_len = self.max_len_factor * len(src_sentence)
        self.full_hypos = []
        self.current_sen_id += 1
        for idx, (p, _) in enumerate(self.predictors):
            p.set_current_sen_id(self.current_sen_id)
            if isinstance(src_sentence[0], list):
                # Assign inputs to predictors by index if available
                if idx < len(src_sentence):
                    logging.info("Initialize predictor {} with input idx={}".format(p, idx))
                    p.initialize(src_sentence[idx])
                else:
                    p.initialize(src_sentence[0])
            else:
                p.initialize(src_sentence)
        for h in self.heuristics:
            h.initialize(src_sentence)
    
    def add_full_hypo(self, hypo):
        """Adds a new full hypothesis to ``full_hypos``. This can be
        used by implementing subclasses to add a new hypothesis to the
        result set. This method also notifies observers.
        
        Args:
            hypo (Hypothesis): New complete hypothesis
        """
        self.full_hypos.append(hypo)
        self.notify_observers(hypo, message_type = MESSAGE_TYPE_FULL_HYPO)
    
    def get_full_hypos_sorted(self):
        """Returns ``full_hypos`` sorted by the total score. Can be 
        used by implementing subclasses as return value of
        ``decode``
        
        Returns:
            list. ``full_hypos`` sorted by ``total_score``.
        """
        h = sorted(self.full_hypos, key=lambda hypo: hypo.total_score,
                      reverse=True)[0]
        return sorted(self.full_hypos,
                      key=lambda hypo: hypo.total_score,
                      reverse=True)
    
    def get_lower_score_bound(self):
        """Intended to be called by implementing subclasses. Returns a
        lower bound on the best score of the current sentence. This is
        either read from the lower bounds file (if provided) or set to
        negative infinity.
        
        Returns:
            float. Lower bound on the best score for current sentence
        """ 
        if self.current_sen_id < len(self.lower_bounds):
            return self.lower_bounds[self.current_sen_id] - 0.00001
        return NEG_INF    
    
    def get_max_expansions(self, max_expansions_param, src_sentence):
        """This is a helper for decoders which support the 
        ``max_node_expansions`` parameter. It returns the maximum
        number of node expansions for the given sentence.
        
        Args:
            max_expansions_param (int): max_node_expansions parameter
                                        passed through from the config
            src_sentence (list): Current source sentence
        
        Returns:
            int. Maximum number of node expansions for this decoding
            task.
        """
        if max_expansions_param > 0:
            return max_expansions_param
        if max_expansions_param < 0:
            return -len(src_sentence) * max_expansions_param
        return 100000000  
    
    def set_predictor_states(self, states):
        """Calls ``set_state()`` on all predictors. """
        i = 0
        for (p, _) in self.predictors:
            p.set_state(states[i])
            i = i + 1
    
    def get_predictor_states(self):
        """Calls ``get_state()`` on all predictors. """
        return [p.get_state() for (p, _) in self.predictors]
    
    def set_predictor_combi_method(self, method):
        """Defines how to accumulate scores over the sequence. Should
        be one of the ``combi_`` methods defined below
        
        Args:
            method (function):  A function which accepts a list of
                                tuples [(out1, weight1), ...] and
                                calculates a combined score, e.g.
                                one of the ``combi_*`` methods
        """
        self.predictor_combi_method = method
    
    @staticmethod
    def combi_arithmetic_unnormalized(x):
        """Calculates the weighted sum (or geometric mean of log 
        values). Do not use with empty lists.
        
        Args:
            x (list): List of tuples [(out1, weight1), ...]
        
        Returns:
            float. Weighted sum out1*weight1+out2*weight2...
        """
        #return sum(f*w for f, w in x)
        (fAcc, _) = reduce(lambda (f1,w1), (f2,w2):(f1*w1 + f2*w2, 1.0),
                           x,
                           (0.0, 1.0))
        return fAcc
    
    @staticmethod
    def combi_geometric_unnormalized(x):
        """Calculates the weighted geometric mean. Do not use empty 
        lists.
        
        Args:
            x (list): List of tuples [(out1, weight1), ...]
        
        Returns:
            float. Weighted geo. mean: out1^weight1*out2^weight2...
        """
        (fAcc, _) = reduce(lambda (f1, w1), (f2, w2): (pow(f1,w1) * pow(f2*w2),
                                                       1.0),
                           x,
                           (1.0, 1.0))
        return fAcc

    @abstractmethod
    def decode(self, src_sentence):
        """Decodes a single source sentence. This method has to be 
        implemented by subclasses. It contains the core of the 
        implemented search strategy ``src_sentence`` is a list of
        source word ids representing the source sentence without
        <S> or </S> symbols. This method returns a list of hypotheses,
        order descending by score such that the first entry is the best
        decoding result. Implementations should delegate the scoring of
        hypotheses to the predictors via ``apply_predictors()``, and
        organize predictor states with the methods ``consume()``,
        ``get_predictor_states()`` and ``set_predictor_states()``. In
        this way, the decoder is decoupled from the scoring modules.
        
        Args:
            src_sentence (list): List of source word ids without <S> or
                                 </S> which make up the source sentence
        
        Returns:
            list. A list of ``Hypothesis`` instances ordered by their
            score.
        
        Raises:
            ``NotImplementedError``: if the method is not implemented
        """
        raise NotImplementedError

    def are_equal_predictor_states(self, states1, states2):
        """This method applies ``is_equal`` on all predictors. It 
        returns true if all predictor states are equal.
        
        Args:
            states1 (list): First predictor states as returned by
                            ``get_predictor_states``
            states2 (list): Second predictor states as returned by
                            ``get_predictor_states``
        
        Returns:
            boolean. True if all predictor states are equal, False
            otherwise 
        """
        i = 0
        for (p, _) in self.predictors:
            if not p.is_equal(states1[i], states2[i]):
                return False
            i = i + 1
        return True
    <|MERGE_RESOLUTION|>--- conflicted
+++ resolved
@@ -265,8 +265,6 @@
         """
         pass
     
-
-<<<<<<< HEAD
 def breakdown2score_sum(working_score, score_breakdown):
     """Implements the combination scheme 'sum' by always returning
     ``working_score``. This function is designed to be assigned to
@@ -367,8 +365,7 @@
 """
 breakdown2score_full = breakdown2score_sum
 
-=======
->>>>>>> 1f8bd07f
+
 class Decoder(Observable):    
     """A ``Decoder`` instance represents a particular search strategy
     such as A*, beam search, greedy search etc. Decisions are made 
@@ -672,16 +669,11 @@
                 bounded_idx += 1
             posteriors.append(posterior)
             unk_probs.append(p.get_unk_probability(posterior))
-<<<<<<< HEAD
-        ret = self.combine_posteriors(non_zero_words, posteriors, unk_probs)
-    
-=======
             pred_weights.append(w)
         pred_weights = self.apply_interpolation_strategy(
                 pred_weights, non_zero_words, posteriors, unk_probs)
         ret = self.combine_posteriors(
             non_zero_words, posteriors, unk_probs, pred_weights, top_n)
->>>>>>> 1f8bd07f
         if not self.allow_unk_in_output and utils.UNK_ID in ret[0]:
             del ret[0][utils.UNK_ID]
             del ret[1][utils.UNK_ID]
