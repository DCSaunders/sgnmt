--- conflicted
+++ resolved
@@ -104,11 +104,6 @@
             hypo.word_to_consume = None
         posterior, score_breakdown = self.apply_predictors(self.sub_beam_size)
         hypo.predictor_states = self.get_predictor_states()
-<<<<<<< HEAD
-        top = utils.argmax_n(posterior, self.beam_size)
-        other_top = utils.argmax_n(posterior, 3)
-=======
->>>>>>> 1f8bd07f
         return [hypo.cheap_expand(
                         trgt_word,
                         posterior[trgt_word],
