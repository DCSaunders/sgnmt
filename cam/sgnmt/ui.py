"""This module handles configuration and user interface when using 
blocks. ``yaml`` and ``ArgumentParser`` are used for parsing config
files and command line arguments.
"""

import argparse
import logging
import os

YAML_AVAILABLE = True
try:
    import yaml
except:
    YAML_AVAILABLE = False

def str2bool(v):
    """For making the ``ArgumentParser`` understand boolean values"""
    return v.lower() in ("yes", "true", "t", "1")


def parse_args(parser):
    """http://codereview.stackexchange.com/questions/79008/parse-a-config-file-
    and-add-to-command-line-arguments-using-argparse-in-python """
    args = parser.parse_args()
    if args.config_file:
        if not YAML_AVAILABLE:
            logging.fatal("Install PyYAML in order to use config files.")
            return args
        paths = args.config_file
        delattr(args, 'config_file')
        arg_dict = args.__dict__
        for path in paths.split(","):
            _load_config_file(arg_dict, path)
    return args


def _load_config_file(arg_dict, path):
    with open(path.strip()) as f:
        data = yaml.load(f)
        for key, value in data.items():
            if key == "config_file":
                for sub_path in value.split(","):
                    _load_config_file(arg_dict, sub_path)
            if isinstance(value, list):
                for v in value:
                    arg_dict[key].append(v)
            else:
                arg_dict[key] = value


def parse_param_string(param):
    """Parses a parameter string such as 'param1=x,param2=y'. Loads 
    config files if specified in the string. If ``param`` points to a
    file, load this file with YAML.
    """
    if not param:
        return {}
    logging.debug(param)
    if os.path.isfile(param):
        param = "config_file=%s" % param
    config = {}
    for pair in param.strip().split(","):
        (k,v) = pair.split("=", 1)
        if k == 'config_file':
            if not YAML_AVAILABLE:
                logging.fatal("Install PyYAML in order to use config files.")
            else:
                with open(v) as f:
                    data = yaml.load(f)
                    for config_file_key, config_file_value in data.items():
                        config[config_file_key] = config_file_value
        else:
            config[k] = v
    return config


def get_parser():
    """Get the parser object which is used to build the configuration
    argument ``args``. This is a helper method for ``get_args()``
    TODO: Decentralize configuration
    
    Returns:
        ArgumentParser. The pre-filled parser object
    """
    parser = argparse.ArgumentParser()
    parser.register('type','bool',str2bool)
    
    ## General options
    group = parser.add_argument_group('General options')
    group.add_argument('--config_file', 
                        help="Configuration file in standard .ini format. NOTE:"
                        " Configuration file overrides command line arguments")
    group.add_argument("--verbosity", default="info",
                        choices=['debug', 'info', 'warn', 'error'],
                        help="Log level: debug,info,warn,error")
    group.add_argument("--min_score", default=-1000000.0, type=float,
                        help="Delete all complete hypotheses with total scores"
                        " smaller than this value")
    group.add_argument("--range", default="",
                        help="Defines the range of sentences to be processed. "
                        "Syntax is equal to HiFSTs printstrings and lmerts "
                        "idxrange parameter: <start-idx>:<end-idx> (both "
                        "inclusive, start with 1). E.g. 2:5 means: skip the "
                        "first sentence, process next 4 sentences. If this "
                        "points to a file, we grap sentence IDs to translate "
                        "from that file and delete the decoded IDs. This can "
                        "be used for distributed decoding.")
    group.add_argument("--src_test", default="",
                        help="Path to source test set. This is expected to be "
                        "a plain text file with one source sentence in each "
                        "line. Words need to be indexed, i.e. use word IDs "
                        "instead of their string representations.")
    group.add_argument("--en_test", default="",
                        help="DEPRECATED: Old name for --src_test")
    group.add_argument("--indexing_scheme", default="blocks",
                        choices=['blocks', 'tf', 't2t'],
                        help="This parameter defines the reserved IDs.\n\n"
                        "* 'blocks': eps,unk: 0, <s>: 1, </s>: 2.\n"
                        "* 'tf': unk: 3, <s>: 1, </s>: 2.\n"
                        "* 't2t': unk: 3, <s>: 2, </s>: 1.")
    group.add_argument("--legacy_indexing", default=False, type='bool',
                        help="DEPRECATED: Use --indexing_scheme=tf instead")
    group.add_argument("--ignore_sanity_checks", default=False, type='bool',
                       help="SGNMT terminates when a sanity check fails by "
                       "default. Set this to true to ignore sanity checks.")
    group.add_argument("--input_method", default="file",
                        choices=['dummy', 'file', 'shell', 'stdin'],
                        help="This parameter controls how the input to SGNMT "
                        "is provided. SGNMT supports three modes:\n\n"
                        "* 'dummy': Use dummy source sentences.\n"
                        "* 'file': Read test sentences from a plain text file"
                            "specified by --src_test.\n"
                        "* 'shell': Start SGNMT in an interactive shell.\n"
                        "* 'stdin': Test sentences are read from stdin\n\n"
                        "In shell and stdin mode you can change SGNMT options "
                        "on the fly: Beginning a line with the string '!sgnmt '"
                        " signals SGNMT directives instead of sentences to "
                        "translate. E.g. '!sgnmt config predictor_weights "
                        "0.2,0.8' changes the current predictor weights. "
                        "'!sgnmt help' lists all available directives. Using "
                        "SGNMT directives is particularly useful in combination"
                        " with MERT to avoid start up times between "
                        "evaluations. Note that input sentences still have to "
                        "be written using word ids in all cases.")
    group.add_argument("--log_sum",  default="log",
                        choices=['tropical', 'log'],
                        help="Controls how to compute the sum in the log "
                        "space, i.e. how to compute log(exp(l1)+exp(l2)) for "
                        "log values l1,l2.\n\n"
                        "* 'tropical': approximate with max(l1,l2)\n"
                        "* 'log': Use logsumexp in scipy")
    group.add_argument("--single_cpu_thread", default=False, type='bool',
                        help="If true, try to prevent libraries like Theano "
                        "or TensorFlow from doing internal multithreading. "
                        "Also, see the OMP_NUM_THREADS environment variable.")
    
    ## Decoding options
    group = parser.add_argument_group('Decoding options')
    group.add_argument("--decoder", default="beam",
                        choices=['greedy',
                                 'beam',
                                 'multisegbeam',
                                 'syncbeam',
                                 'sepbeam',
                                 'mbrbeam',
                                 'syntaxbeam',
                                 'combibeam',
                                 'dfs',
                                 'restarting',
                                 'bow',
                                 'flip',
                                 'bucket',
                                 'bigramgreedy',
                                 'astar',
                                 'vanilla'],
                        help="Strategy for traversing the search space which "
                        "is spanned by the predictors.\n\n"
                        "* 'greedy': Greedy decoding (similar to beam=1)\n"
                        "* 'beam': beam search like in Bahdanau et al, 2015\n"
                        "* 'dfs': Depth-first search. This should be used for "
                        "exact decoding or the complete enumeration of the "
                        "search space, but it cannot be used if the search "
                        "space is too large (like for unrestricted NMT) as "
                        "it performs exhaustive search. If you have not only "
                        "negative predictor scores, set --early_stopping to "
                        "false.\n"
                        "* 'restarting': Like DFS but with better admissible "
                        "pruning behavior.\n"
                        "* 'multisegbeam': Beam search for predictors with "
                        "multiple tokenizations ([sub]word/char-levels).\n"
                        "* 'syncbeam': beam search which compares after "
                        "consuming a special synchronization symbol instead "
                        "of after each iteration.\n"
                        "* 'syntaxbeam': beam search which ensures terminal "
                        "symbol diversity.\n"
                        "* 'mbrbeam': Uses an MBR-based criterion to select "
                        "the next hypotheses at each time step.\n"
                        "* 'sepbeam': Associates predictors with hypos in "
                        "beam search and applies only one predictor instead "
                        "of all for hypo expansion.\n"
                        "* 'combibeam': Applies combination_scheme at each "
                        "time step.\n"
                        "* 'bow': Restarting decoder optimized for bag-of-words "
                        "problems.\n"
                        "* 'flip': This decoder works only for bag problems. "
                        "It traverses the search space by switching two words "
                        "in the hypothesis. Do not use bow predictor.\n"
                        "* 'bucket': Works best for bag problems. Maintains "
                        "buckets for each hypo length and extends a hypo in "
                        "a bucket by one before selecting the next bucket.\n"
                        "* 'bigramgreedy': Works best for bag problems. "
                        "Collects bigram statistics and constructs hypos to "
                        "score by greedily selecting high scoring bigrams. "
                        "Do not use bow predictor with this search strategy.\n"
                        "* 'astar': A* search. The heuristic function is "
                        "configured using the --heuristics options.\n"
                        "* 'vanilla': Original Blocks beam decoder. This "
                        "bypasses the predictor framework and directly "
                        "performs pure NMT beam decoding on the GPU. Use this "
                        "when you do pure NMT decoding as this is usually "
                        "faster then using a single nmt predictor as the "
                        "search can be parallelized on the GPU.")
    group.add_argument("--beam", default=12, type=int,
                        help="Size of beam. Only used if --decoder is set to "
                        "'beam' or 'astar'. For 'astar' it limits the capacity"
                        " of the queue. Use --beam 0 for unlimited capacity.")
    group.add_argument("--sub_beam", default=0, type=int,
                        help="This denotes the maximum number of children of "
                        "a partial hypothesis in beam-like decoders. If zero, "
                        "this is set to --beam to reproduce standard beam "
                        "search.")
    group.add_argument("--hypo_recombination", default=False, type='bool',
                        help="Activates hypothesis recombination. Has to be "
                        "supported by the decoder. Applicable to beam, "
                        "restarting, bow, bucket")
    group.add_argument("--allow_unk_in_output", default=True, type='bool',
                        help="If false, remove all UNKs in the final "
                        "posteriors. Predictor distributions can still "
                        "produce UNKs, but they have to be replaced by "
                        "other words by other predictors")
    group.add_argument("--max_node_expansions", default=0, type=int,
                        help="This parameter allows to limit the total number "
                        "of search space expansions for a single sentence. "
                        "If this is 0 we allow an unlimited number of "
                        "expansions. If it is negative, the maximum number of "
                        "expansions is this times the length of the source "
                        "sentence. Supporting decoders:\n"
                        "bigramgreedy, bow, bucket, dfs, flip, restarting")
    group.add_argument("--max_len_factor", default=2, type=int,
                        help="Limits the length of hypotheses to avoid "
                        "infinity loops in search strategies for unbounded "
                        "search spaces. The length of any translation is "
                        "limited to max_len_factor times the length of the "
                        "source sentence.")
    group.add_argument("--early_stopping", default=True, type='bool',
                        help="Use this parameter if you are only interested in "
                        "the first best decoding result. This option has a "
                        "different effect depending on the used --decoder. For"
                        " the beam decoder, it means stopping decoding when "
                        "the best active hypothesis ends with </s>. If false, "
                        "do not stop until all hypotheses end with EOS. For "
                        "the dfs and restarting decoders, early stopping "
                        "enables admissible pruning of branches when the "
                        "accumulated score already exceeded the currently best "
                        "score. DO NOT USE early stopping in combination with "
                        "the dfs or restarting decoder when your predictors "
                        "can produce positive scores!")
    group.add_argument("--heuristics", default="",
                        help="Comma-separated list of heuristics to use in "
                        "heuristic based search like A*.\n\n"
                        "* 'predictor': Predictor specific heuristics. Some "
                        "predictors come with own heuristics - e.g. the fst "
                        "predictor uses the shortest path to the final state."
                        " Using 'predictor' combines the specific heuristics "
                        "of all selected predictors.\n"
                        "* 'greedy': Do greedy decoding to get the heuristic"
                        " costs. This is expensive but accurate.\n"
                        "* 'lasttoken': Use the single score of the last "
                        "token.\n"
                        "* 'stats': Collect unigram statistics during decoding"
                        "and compare actual hypothesis scores with the product"
                        " of unigram scores of the used words.\n"
                        "* 'scoreperword': Using this heuristic normalizes the"
                        " previously accumulated costs by its length. It can "
                        "be used for beam search with normalized scores, using"
                        " a capacity (--beam), no other heuristic, and setting"
                        "--decoder to astar.\n\n"
                        "Note that all heuristics are inadmissible, i.e. A* "
                        "is not guaranteed to find the globally best path.")
    group.add_argument("--heuristic_predictors", default="all",
                        help="Comma separated list of indices of predictors "
                        "considered by the heuristic. For example, if "
                        "--predictors is set to nmt,length,fst then setting "
                        "--heuristic_predictors to 0,2 results in using nmt "
                        "and fst in the heuristics. Use 'all' to use all "
                        "predictors in the heuristics")
    group.add_argument("--multiseg_tokenizations", default="",
                        help="This argument must be used when the multisegbeam"
                        " decoder is activated. For each predictor, it defines"
                        " the tokenizations used for it (comma separated). If "
                        "a path to a word map file is provided, the "
                        "corresponding predictor is operating on the pure "
                        "word level. The 'mixed:' prefix activates mixed "
                        "word/character models according Wu et al. (2016). "
                        "the 'eow': prefix assumes to find explicit </w>"
                        "specifiers in the word maps which mark end of words. "
                        "This is suitable for subword units, e.g. bpe.")
    group.add_argument("--cache_heuristic_estimates", default=True, type='bool',
                        help="Whether to cache heuristic future cost "
                        "estimates. This is especially useful with the greedy "
                        "heuristic.")
    group.add_argument("--pure_heuristic_scores", default=False, type='bool',
                        help="If this is set to false, heuristic decoders as "
                        "A* score hypotheses with the sum of the partial hypo "
                        "score plus the heuristic estimates (lik in standard "
                        "A*). Set to true to use the heuristic estimates only")
    group.add_argument("--restarting_node_score", default="difference",
                        choices=['difference',
                                 'absolute',
                                 'constant',
                                 'expansions'],
                        help="This parameter defines the strategy how the "
                        "restarting decoder decides from which node to restart"
                        ".\n\n"
                        "* 'difference': Restart where the difference between "
                        "1-best and 2-best is smallest\n"
                        "* 'absolute': Restart from the unexplored node with "
                        "the best absolute score globally.\n"
                        "* 'constant': Constant node score. Simulates FILO or "
                        "uniform distribution with restarting_stochastic.\n"
                        "* 'expansions': Inverse of the number of expansions "
                        "on the node. Discourages expanding arcs on the same "
                        "node repeatedly.\n")
    group.add_argument("--low_decoder_memory", default=True, type='bool',
                        help="Some decoding strategies support modes which do "
                        "not change the decoding logic, but make use of the "
                        "inadmissible pruning parameters like max_expansions "
                        "to reduce memory consumption. This usually requires "
                        "some  computational overhead for cleaning up data "
                        "structures. Applicable to restarting and bucket "
                        "decoders.")
    group.add_argument("--stochastic_decoder", default=False, type='bool',
                        help="Activates stochastic decoders. Applicable to the "
                        "decoders restarting, bow, bucket")
    group.add_argument("--decode_always_single_step", default=False, type='bool',
                        help="If this is set to true, heuristic depth first "
                        "search decoders like restarting or bow always perform "
                        "a single decoding step instead of greedy decoding. "
                        "Handle with care...")
    group.add_argument("--flip_strategy", default="move",
                        choices=['move', 'flip'],
                        help="Defines the hypothesis transition in the flip "
                        "decoder. 'flip' flips two words, 'move' moves a word "
                        "to a different position")
    group.add_argument("--bucket_selector", default="maxscore",
                        help="Defines the bucket selection strategy for the "
                        "bucket decoder.\n\n"
                        "* 'iter': Rotate through all lengths\n"
                        "* 'iter-n': Rotate through all lengths n times\n"
                        "* 'maxscore': Like iter, but filters buckets with "
                            "hypos worse than a threshold. Threshold is "
                            "increased if no bucket found\n"
                        "* 'score': Select bucket with the highest bucket "
                        "score. The bucket score is determined by the "
                        "bucket_score_strategy\n"
                        "* 'score-end': Start with the bucket with highest bucket "
                            "score, and iterate through all subsequent buckets. \n")
    group.add_argument("--bucket_score_strategy", default="difference",
                        choices=['difference', 'heap', 'absolute', 'constant'],
                        help="Defines how buckets are scored for the "
                        "bucket decoder. Usually, the best hypo in the bucket "
                        "is compared to the global best score of that length "
                        "according --collect_statistics.\n\n"
                        "* 'difference': Difference between both hypos\n"
                        "* 'heap': Use best score on bucket heap directly\n"
                        "* 'absolute': Use best hypo score in bucket directly\n"
                        "* 'constant': Uniform bucket scores.")
    group.add_argument("--collect_statistics", default="best",
                       choices=['best', 'full', 'all'],
                        help="Determines over which hypotheses statistics are "
                        "collected.\n\n"
                        "* 'best': Collect statistics from the current best "
                        "full hypothesis\n"
                        "* 'full': Collect statistics from all full hypos\n"
                        "* 'all': Collect statistics also from partial hypos\n"
                        "Applicable to the bucket decoder, the heuristic "
                        "of the bow predictor, and the heuristic 'stats'.")
    group.add_argument("--heuristic_scores_file", default="",
                       help="The bow predictor heuristic and the stats "
                       "heuristic sum up the unigram scores of words as "
                       "heuristic estimate. This option should point to a "
                       "mapping file from word-id to (unigram) score. If this "
                       "is empty, the unigram scores are collected during "
                       "decoding for each sentence separately according "
                       "--collect_statistics.")
    group.add_argument("--score_lower_bounds_file", default="",
                       help="Admissible pruning in some decoding strategies "
                       "can be improved by providing lower bounds on complete "
                       "hypothesis scores. This is useful to improve the "
                       "efficiency of exhaustive search, with lower bounds "
                       "found by e.g. beam search. The expected file format "
                       "is just a text file with line separated scores for "
                       "each sentence. Supported by the following decoders: "
                       "astar, bigramgreedy, bow, bucket, dfs, flip, restarting")
    group.add_argument("--decoder_diversity_factor", default=-1.0, type=float,
                       help="If this is greater than zero, promote diversity "
                       "between active hypotheses during decoding. The exact "
                       "way of doing this depends on --decoder:\n"
                       "* The 'beam' decoder roughly follows the approach in "
                       "Li and Jurafsky, 2016\n"
                       "* The 'bucket' decoder reorders the hypotheses in a "
                       "bucket by penalizing hypotheses with the number of "
                       "expanded hypotheses from the same parent.")
    group.add_argument("--sync_symbol", default=-1, type=int,
                       help="Used for the syncbeam decoder. Synchronization "
                       "symbol for hypothesis comparision. If negative, use "
                       "syntax_[min|max]_terminal_id.")
    group.add_argument("--max_word_len", default=25, type=int,
                       help="Maximum length of a single word. Only applicable "
                       "to the decoders multisegbeam and syncbeam.")
    group.add_argument("--mbrbeam_smooth_factor", default=0.01, type=float,
                       help="If positive, apply mix the evidence space "
                       "distribution with the uniform distribution using "
                       "this factor")
    group.add_argument("--mbrbeam_selection_strategy", default="oracle_bleu",
                        choices=['bleu','oracle_bleu'],
                        help="Defines the hypo selection strategy for mbrbeam."
                        " See the mbrbeam docstring for more information.\n"
                        "'bleu': Select the n best hypotheses with the best "
                        "expected BLEU.\n"
                        "'oracle_bleu': Optimize the expected oracle BLEU "
                        "score of the n-best list.")
    group.add_argument("--mbrbeam_evidence_strategy", default="renorm",
                        choices=['maxent','renorm'],
                        help="Defines the way the evidence space is estimated "
                        "for mbrbeam. See the mbrbeam docstring for more.\n"
                        "'maxent': Maximum entropy criterion on n-gram probs.\n"
                        "'renorm': Only use renormalized scores of the hypos "
                        "which are currently in the beam.")

    ## Output options
    group = parser.add_argument_group('Output options')
    group.add_argument("--nbest", default=0, type=int,
                        help="Maximum number of hypotheses in the output "
                        "files. Set to 0 to output all hypotheses found by "
                        "the decoder. If you use the beam or astar decoder, "
                        "this option is limited by the beam size.")
    group.add_argument("--output_fst_unk_id", default=0, type=int,
                        help="DEPRECATED: Old name for --fst_unk_id")
    group.add_argument("--fst_unk_id", default=999999998, type=int,
                        help="SGNMT uses the ID 0 for UNK. However, this "
                        "clashes with OpenFST when writing FSTs as OpenFST "
                        "reserves 0 for epsilon arcs. Therefore, we use this "
                        "ID for UNK instead. Note that this only applies "
                        "to output FSTs created by the fst or sfst output "
                        "handler, or FSTs used by the fsttok wrapper. Apart "
                        "from that, UNK is still represented by the ID 0.")
    group.add_argument("--output_path", default="sgnmt-out.%s",
                        help="Path to the output files generated by SGNMT. You "
                        "can use the placeholder %%s for the format specifier")
    group.add_argument("--outputs", default="",
                        help="Comma separated list of output formats: \n\n"
                        "* 'text': First best translations in plain text "
                        "format\n"
                        "* 'nbest': Moses' n-best format with separate "
                        "scores for each predictor.\n"
                        "* 'fst': Translation lattices in OpenFST "
                        "format with sparse tuple arcs.\n"
                        "* 'sfst': Translation lattices in OpenFST "
                        "format with standard arcs (i.e. combined scores).\n"
                        "* 'timecsv': Generate CSV files with separate "
                        "predictor scores for each time step.\n"
                        "* 'ngram': MBR-style n-gram posteriors.\n\n"
                        "For extract_scores_along_reference.py, select "
                        "one of the following output formats:\n"
                        "* 'json': Dump data in pretty JSON format.\n"
                        "* 'pickle': Dump data as binary pickle.\n"
                        "The path to the output files can be specified with "
                        "--output_path")
    group.add_argument("--remove_eos", default=True, type='bool',
                        help="Whether to remove </S> symbol on output.")
    group.add_argument("--src_wmap", default="",
                        help="Path to the source side word map (Format: <word>"
                        " <id>). This is used to map the words in --src_test "
                        "to their word IDs. If empty, SGNMT expects the input "
                        "words to be in integer representation.")
    group.add_argument("--trg_wmap", default="",
                        help="Path to the target side word map (Format: <word>"
                        " <id>). This is used to generate log output and the "
                        "output formats text and nbest. If empty, we directly "
                        "write word IDs.")
    group.add_argument("--trg_cmap", default="",
                        help="Path to the target side char map (Format: <char>"
                        " <id>). If this is not empty, all output files are "
                        "converted to character-level. The mapping from word "
                        "to character sequence is read from --trg_wmap. The "
                        "char map must contain an entry for </w> which points "
                        "to the word boundary ID.")
    
    ## Predictor options
    
    # General
    group = parser.add_argument_group('General predictor options')
    group.add_argument("--predictors", default="nmt",
                        help="Comma separated list of predictors. Predictors "
                        "are scoring modules which define a distribution over "
                        "target words given the history and some side "
                        "information like the source sentence. If vocabulary "
                        "sizes differ among predictors, we fill in gaps with "
                        "predictor UNK scores.:\n\n"
                        "* 'nmt': neural machine translation predictor.\n"
                        "         Options: nmt_config, nmt_path, gnmt_beta, "
                        "nmt_model_selector, cache_nmt_posteriors.\n"
                        "* 't2t': Tensor2Tensor predictor.\n"
                        "         Options: t2t_usr_dir, t2t_model, "
                        "t2t_problem, t2t_hparams_set, t2t_checkpoint_dir, "
                        "pred_src_vocab_size, pred_trg_vocab_size\n"
                        "* 'fertt2t': T2T predictor for fertility models.\n"
                        "       Options: syntax_pop_id, t2t_usr_dir, t2t_model,"
                        " t2t_problem, t2t_hparams_set, t2t_checkpoint_dir, "
                        "pred_src_vocab_size, pred_trg_vocab_size\n"
                        "* 'nizza': Nizza alignment models.\n"
                        "           Options: nizza_model, nizza_hparams_set, "
                        "nizza_checkpoint_dir, pred_src_vocab_size, "
                        "pred_trg_vocab_size\n"
                        "* 'lexnizza': Uses Nizza lexical scores for checking "
                        "the source word coverage.\n"
                        "           Options: nizza_model, nizza_hparams_set, "
                        "nizza_checkpoint_dir, pred_src_vocab_size, "
                        "pred_trg_vocab_size, lexnizza_alpha, lexnizza_beta, "
                        "lexnizza_shortlist_strategies, "
                        "lexnizza_max_shortlist_length, lexnizza_trg2src_model, "
                        "lexnizza_trg2src_hparams_set, lexnizza_trg2src_"
                        "checkpoint_dir, lexnizza_min_id\n"
                        "* 'bracket': Well-formed bracketing.\n"
                        "             Options: syntax_max_terminal_id, "
                        "syntax_pop_id, syntax_max_depth, extlength_path\n"
                        "* 'osm': Well-formed operation sequences.\n"
                        "         Options: None\n"
                        "* 'forcedosm': Forced decoding under OSM. Use in "
                        "combination with osm predictor.\n"
                        "         Options: trg_test\n"
                        "* 'srilm': n-gram language model.\n"
                        "          Options: srilm_path, srilm_order\n"
                        "* 'nplm': neural n-gram language model (NPLM).\n"
                        "          Options: nplm_path, normalize_nplm_probs\n"
                        "* 'rnnlm': RNN language model based on TensorFlow.\n"
                        "          Options: rnnlm_config, rnnlm_path\n"
                        "* 'forced': Forced decoding with one reference\n"
                        "            Options: trg_test\n"
                        "* 'forcedlst': Forced decoding with a Moses n-best "
                        "list (n-best list rescoring)\n"
                        "               Options: trg_test, forcedlst_match_unk"
                        " forcedlst_sparse_feat, use_nbest_weights\n"
                        "* 'bow': Forced decoding with one bag-of-words ref.\n"
                        "         Options: trg_test, heuristic_scores_file, "
                        "bow_heuristic_strategies, bow_accept_subsets, "
                        "bow_accept_duplicates, pred_trg_vocab_size\n"
                        "* 'bowsearch': Forced decoding with one bag-of-words ref.\n"
                        "         Options: hypo_recombination, trg_test, "
                        "heuristic_scores_file, bow_heuristic_strategies, "
                        "bow_accept_subsets, bow_accept_duplicates, "
                        "pred_trg_vocab_size\n"
                        "* 'fst': Deterministic translation lattices\n"
                        "         Options: fst_path, use_fst_weights, "
                        "normalize_fst_weights, fst_to_log, "
                        "fst_skip_bos_weight\n"
                        "* 'nfst': Non-deterministic translation lattices\n"
                        "          Options: fst_path, use_fst_weights, "
                        "normalize_fst_weights, fst_to_log, "
                        "fst_skip_bos_weight\n"
                        "* 'rtn': Recurrent transition networks as created by "
                        "HiFST with late expansion.\n"
                        "         Options: rtn_path, use_rtn_weights, "
                        "minimize_rtns, remove_epsilon_in_rtns, "
                        "normalize_rtn_weights\n"
                        "* 'lrhiero': Direct Hiero (left-to-right Hiero). This "
                        "is an EXPERIMENTAL implementation of LRHiero.\n"
                        "             Options: rules_path, "
                        "grammar_feature_weights, use_grammar_weights\n"
                        "* 'wc': Number of words feature.\n"
                        "        Options: wc_word.\n"
                        "* 'unkc': Poisson model for number of UNKs.\n"
                        "          Options: unk_count_lambdas, "
                        "pred_src_vocab_size.\n"
                        "* 'ngramc': Number of ngram feature.\n"
                        "            Options: ngramc_path, ngramc_order.\n"
                        "* 'length': Target sentence length model\n"
                        "            Options: src_test_raw, "
                        "length_model_weights, use_length_point_probs\n"
                        "* 'extlength': External target sentence lengths\n"
                        "               Options: extlength_path\n"
                        "All predictors can be combined with one or more "
                        "wrapper predictors by adding the wrapper name "
                        "separated by a _ symbol. Following wrappers are "
                        "available:\n"
                        "* 'idxmap': Add this wrapper to predictors which use "
                        "an alternative word map."
                        "            Options: src_idxmap, trg_idxmap\n"
                        "* 'altsrc': This wrapper loads source sentences from "
                        "an alternative source.\n"
                        "            Options: altsrc_test\n"
                        "* 'unkvocab': This wrapper explicitly excludes "
                        "matching word indices higher than pred_trg_vocab_size"
                        " with UNK scores.\n"
                        "             Options: pred_trg_vocab_size\n"
                        "* 'fsttok': Uses an FST to transduce SGNMT tokens to "
                        "predictor tokens.\n"
                        "             Options: fsttok_path, "
                        "fsttok_max_pending_score, fst_unk_id\n"
                        "* 'word2char': Wraps word-level predictors when SGNMT"
                        " is running on character level.\n"
                        "            Options: word2char_map\n"
                        "* 'skipvocab': Skip a subset of the predictor "
                        "vocabulary.\n"
                        "               Options: skipvocab_max_id, "
                        "skipvocab_stop_size\n"
                        "* 'ngramize': Extracts n-gram posterior from "
                        "predictors without token-level history.\n"
                        "               Options: min_ngram_order, "
                        "max_ngram_order, max_len_factor\n"
                        "\n"
                        "Note that you can use multiple instances of the same "
                        "predictor. For example, 'nmt,nmt,nmt' can be used "
                        "for ensembling three NMT systems. You can often "
                        "override parts of the predictor configurations for "
                        "subsequent predictors by adding the predictor "
                        "number (e.g. see --nmt_config2 or --fst_path2)")    
    group.add_argument("--predictor_weights", default="",
                        help="Predictor weights. Have to be specified "
                        "consistently with --predictor, e.g. if --predictor is"
                        " 'bla_fst,nmt' then set their weights with "
                        "--predictor_weights bla-weight_fst-weight,nmt-weight,"
                        " e.g. '--predictor_weights 0.1_0.3,0.6'. Default "
                        "(empty string) means that each predictor gets "
                        "assigned the weight 1. You may specify a single "
                        "weight for wrapped predictors (e.g. 0.3,0.6) if the "
                        "wrapper is unweighted.")
    group.add_argument("--interpolation_strategy", default="",
                        help="This parameter specifies how the predictor "
                        "weights are used.\n"
                        "'fixed': Predictor weights do not change.\n"
                        "'entropy': Set predictor weight according the (cross-"
                        ") entropy of its posterior to all other predictors.\n"
                        "'moe': Use a Mixture of Experts gating network "
                        "to decide predictor weights at each time step. See "
                        "the sgnmt_moe project on how to train it.\n"
                        "Interpolation strategies can be specified for each "
                        "predictor separately, eg 'fixed|moe,moe,fixed,moe,moe'"
                        " means that a MoE network with output dimensionality "
                        "4 will decide for the 2nd, 4th, and 5th predictors, "
                        "the 1st predictor mixes the prior weight with the MoE"
                        " prediction, and the rest keep their weight from "
                        "predictor_weights.")
    group.add_argument("--interpolation_weights_mean", default="arith",
                        choices=['arith', 'geo', 'prob'],
                        help="Used when --interpolation_strategy contains |. "
                        "Specifies the way interpolation weights are combined."
                        "'arith'metirc, 'geo'metric, 'prob'abilistic.")
    group.add_argument("--moe_config", default="",
                        help="Only for MoE interpolation strategy: Semicolon-"
                        "separated key=value pairs specifying the MoE network")
    group.add_argument("--moe_checkpoint_dir", default="",
                        help="Only for MoE interpolation strategy: Path to "
                        "the TensorFlow checkpoint directory.")
    group.add_argument("--closed_vocabulary_normalization", default="none",
                        choices=['none', 'exact', 'reduced', 'rescale_unk', 'non_zero'],
                        help="This parameter specifies the way closed "
                        "vocabulary predictors (e.g. NMT) are normalized. "
                        "Closed vocabulary means that they have a predefined "
                        "vocabulary. Open vocabulary predictors (e.g. fst) can"
                        " potentially produce any word, or have a very large "
                        "vocabulary.\n\n"
                        "* 'none': Use unmodified scores for closed "
                        "vocabulary predictors\n"
                        "* 'exact': Renormalize scores depending on the "
                        "probability mass which they distribute to words "
                        "outside the vocabulary via the UNK probability.\n"
                        "* 'rescale_unk': Rescale UNK probabilities and "
                        "leave all other scores unmodified. Results in a "
                        "distribution if predictor scores are stochastic.\n"
                        "* 'reduced': Normalize to vocabulary defined by the "
                        "open vocabulary predictors at each time step.\n"
                       "* 'non_zero': only keep scores which are strictly < 0 "
                       "after combination.")
    group.add_argument("--combination_scheme", default="sum",
                        choices=['sum', 'length_norm', 'bayesian', 
                          'bayesian_loglin'],
                        help="This parameter controls how the combined "
                        "hypothesis score is calculated from the predictor "
                        "scores and weights.\n\n"
                        "* 'sum': The combined score is the weighted sum of "
                        "all predictor scores\n"
                        "* 'length_norm': Renormalize scores by the length of "
                        "hypotheses.\n"
                        "* 'bayesian': Apply the Bayesian LM interpolation "
                        "scheme from Allauzen and Riley to interpolate the "
<<<<<<< HEAD
                        "predictor scores")
    group.add_argument("--gnmt_alpha", type=float, default=0.0, 
                       help="Power of length normalization penalty - see "
                       "https://arxiv.org/abs/1609.08144 section 7")

    group.add_argument("--apply_combination_scheme_to_partial_hypos", 
                        default=False, type='bool',
                        help="If true, apply the combination scheme specified "
                        "with --combination_scheme after each node expansion. "
                        "If false, apply it only to complete hypotheses at "
                        "the end of decoding")
    group.add_argument("--t2t_unk_id", default=-1, type=int,
                        help="unk id for t2t. Used by the t2t predictor")

=======
                        "predictor scores\n"
                        "* 'bayesian_loglin': Like bayesian, but retain "
                        "loglinear framework.")
>>>>>>> 1f8bd07f
    group.add_argument("--pred_src_vocab_size", default=30000, type=int,
                        help="Predictor source vocabulary size. Used by the "
                        "bow, bowsearch, t2t, nizza, unkc predictors.")
    group.add_argument("--pred_trg_vocab_size", default=30000, type=int,
                        help="Predictor target vocabulary size. Used by the"
                        "bow, bowsearch, t2t, nizza, unkc predictors.")
    
    # Neural predictors
    group = parser.add_argument_group('Neural predictor options')
    group.add_argument("--length_normalization", default=False, type='bool',
                        help="DEPRECATED. Synonym for --combination_scheme "
                        "length_norm. Normalize n-best hypotheses by sentence "
                        "length. Normally improves pure NMT decoding, but "
                        "degrades performance when combined with predictors "
                        "like fst or multiple NMT systems.")
    group.add_argument("--nmt_config", default="",
                        help="Defines the configuration of the NMT model. This "
                        "can either point to a configuration file, or it can "
                        "directly contain the parameters (e.g. 'src_vocab_size"
                        "=1234,trg_vocab_size=2345'). Use 'config_file=' in "
                        "the parameter string to use configuration files "
                        "with the second method.")
    group.add_argument("--nmt_path", default="",
                        help="Defines the path to the NMT model. If empty, "
                        "the model is loaded from the default location which "
                        "depends on the NMT engine")
    group.add_argument("--nmt_engine", default="blocks",
                        choices=['none', 'blocks', 'tensorflow'],
                        help="NMT implementation which should be used. "
                        "Use 'none' to disable NMT support.")
    group.add_argument("--nmt_model_selector", default="bleu",
                        choices=['params', 'bleu', 'time'],
                        help="NMT training normally creates several files in "
                        "the ./train/ directory from which we can load the NMT"
                        " model. Possible options:\n\n"
                        "* 'params': Load parameters from params.npz. This is "
                        "usually the most recent model.\n"
                        "* 'bleu': Load from the best_bleu_params_* file with "
                        "the best BLEU score.\n"
                        "* 'time': Load from the most recent "
                        "best_bleu_params_* file.")
    group.add_argument("--cache_nmt_posteriors", default=False, type='bool',
                        help="This enables the cache in the [F]NMT predictor. "
                        "Normally, the search procedure is responsible to "
                        "avoid applying predictors to the same history twice. "
                        "However, due to the limited NMT vocabulary, two "
                        "different histories might be the same from the NMT "
                        "perspective, e.g. if they are the same up to words "
                        "which are outside the NMT vocabulary. If this "
                        "parameter is set to true, we cache posteriors with "
                        "histories containing UNK and reload them when needed")
    group.add_argument("--gnmt_beta", default=0.0, type=float,
                       help="If this is greater than zero, add a coverage "
                       "penalization term following Google's NMT (Wu et al., "
                       "2016) to the NMT score. Only works for the Blocks "
                       "NMT predictor.")
    group.add_argument("--syntax_max_depth", default=30, type=int,
                       help="Maximum depth of generated trees. After this "
                       "depth is reached, only terminals and POP are allowed "
                       "on the next layer.")
    parser.add_argument("--syntax_use_max_depth",  default=False, action="store_true",
                        help="syntax decoding to use max depth option")

    group.add_argument("--syntax_root_id", default=-1, type=int,
                       help="Must be set for the layerbylayer predictor. ID "
                       "of the initial target root label.")
    group.add_argument("--syntax_pop_id", default="-1", type=str,
                       help="ID of the closing bracket in output syntax trees."
                       " layerbylayer and t2t predictors support single "
                       "integer values. The bracket predictor can take a comma"
                       "-separated list of integers.")
    group.add_argument("--syntax_min_terminal_id", default=0,
                       type=int,
                       help="All token IDs smaller than this are considered to "
                       "be non-terminal symbols except the ones specified by "
                       "--syntax_terminal_list")
    group.add_argument("--syntax_max_terminal_id", default=30003,
                       type=int,
                       help="All token IDs larger than this are considered to "
                       "be non-terminal symbols except the ones specified by "
                       "--syntax_terminal_list")
    group.add_argument("--syntax_min_terminal_id", default=0,
                       type=int,
                       help="All token IDs smaller than this are considered to "
                       "be non-terminal symbols except the ones specified by "
                       "--syntax_terminal_list")
    group.add_argument("--syntax_terminal_list", default="",
                       help="List of IDs which are explicitly treated as "
                       "terminals, in addition to all IDs lower or equal "
                       "--syntax_max_terminal_id. This can be used to "
                       "exclude the POP symbol from the list of non-terminals "
                       "even though it has a ID higher than max_terminal_id.")
    group.add_argument("--syntax_nonterminal_ids", default="",
                       help="explicitly define non-terminals with a file containing their ids. Useful when non-terminals do not occur consecutively in data (e.g. internal bpe units.)")
    group.add_argument("--t2t_usr_dir", default="",
                       help="Available for the t2t predictor. See the "
                       "--t2t_usr_dir argument in tensor2tensor.")
    group.add_argument("--t2t_model", default="transformer",
                       help="Available for the t2t predictor. Name of the "
                       "tensor2tensor model.")
    group.add_argument("--t2t_problem", default="translate_ende_wmt32k",
                       help="Available for the t2t predictor. Name of the "
                       "tensor2tensor problem.")
    group.add_argument("--t2t_hparams_set",
                       default="transformer_base_single_gpu",
                       help="Available for the t2t predictor. Name of the "
                       "tensor2tensor hparams set.")
    group.add_argument("--t2t_checkpoint_dir", default="",
                       help="Available for the t2t predictor. Path to the "
                       "tensor2tensor checkpoint directory. Same as "
                       "--output_dir in t2t_trainer.")
    group.add_argument("--t2t_src_vocab_size", default=0, type=int,
                        help="DEPRECATED! Use --pred_src_vocab_size")
    group.add_argument("--t2t_trg_vocab_size", default=0, type=int,
                        help="DEPRECATED! Use --pred_trg_vocab_size")
    group.add_argument("--nizza_model", default="model1",
                       help="Available for the nizza predictor. Name of the "
                       "nizza model.")
    group.add_argument("--nizza_hparams_set",
                       default="model1_default",
                       help="Available for the nizza predictor. Name of the "
                       "nizza hparams set.")
    group.add_argument("--nizza_checkpoint_dir", default="",
                       help="Available for the nizza predictor. Path to the "
                       "nizza checkpoint directory. Same as "
                       "--model_dir in nizza_trainer.")
    group.add_argument("--lexnizza_trg2src_model", default="model1",
                       help="Available for the lexnizza predictor. Name of "
                       "the target-to-source nizza model.")
    group.add_argument("--lexnizza_trg2src_hparams_set",
                       default="model1_default",
                       help="Available for the lexnizza predictor. Name of "
                       "the target-to-source nizza hparams set.")
    group.add_argument("--lexnizza_trg2src_checkpoint_dir", default="",
                       help="Available for the lexnizza predictor. Path to "
                       "the target-to-source nizza checkpoint directory. Same "
                       "as --model_dir in nizza_trainer.")
    group.add_argument("--lexnizza_shortlist_strategies", 
                       default="top10",
                       help="Comma-separated list of strategies to extract "
                       "a short list of likely translations from lexical "
                       "Model1 scores. Strategies are combined using the "
                       "union operation. Available strategies:\n"
                       "* top<N>: Select the top N words.\n"
                       "* prob<p>: Select the top words such that their "
                       " combined probability mass is greater than p.")
    group.add_argument("--lexnizza_alpha", default=0.0, type=float,
                       help="Score of each word which matches a short list.")
    group.add_argument("--lexnizza_beta", default=1.0, type=float,
                       help="Penalty for each uncovered word at the end.")
    group.add_argument("--lexnizza_max_shortlist_length", default=0, type=int,
                        help="If positive and a shortlist is longer than this "
                        "limit, initialize the coverage vector at this "
                        "position with 1")
    group.add_argument("--lexnizza_min_id", default=0, type=int,
                        help="Word IDs lower than this are not considered by "
                        "lexnizza. Can be used to filter out frequent words.")

    # Length predictors
    group = parser.add_argument_group('Length predictor options')
    group.add_argument("--src_test_raw", default="",
                        help="Only required for the 'length' predictor. Path "
                        "to original source test set WITHOUT word indices. "
                        "This is used to extract features for target sentence "
                        "length predictions")
    group.add_argument("--length_model_weights", default="",
                        help="Only required for length predictor. String of "
                        "length model parameters.")
    group.add_argument("--use_length_point_probs", default=False, type='bool',
                        help="If this is true, the length predictor outputs "
                        "probability 1 for all tokens except </S>. For </S> it"
                        " uses the point probability given by the length "
                        "model. If this is set to false, we normalize the "
                        "predictive score by comparing P(l=x) and P(l<x)")
    group.add_argument("--length_model_offset", default=0, type=int,
                        help="The target sentence length model is applied to "
                        "hypothesis length minus length_model_offst")
    group.add_argument("--extlength_path", default="",
                        help="Only required for the 'extlength' predictor. "
                        "This is the path to the file which specifies the "
                        "length distributions for each sentence. Each line "
                        "consists of blank separated '<length>:<logprob>' "
                        "pairs.")
    
    # UNK count predictors
    group = parser.add_argument_group('Count predictor options')
    group.add_argument("--unk_count_lambdas", default="1.0",
                        help="Model parameters for the UNK count model: comma-"
                        "separated list of lambdas for Poisson distributions. "
                        "The first float specifies the Poisson distribution "
                        "over the number of UNKs in the hypotheses given that "
                        "the number of UNKs on the source side is 0. The last "
                        "lambda specifies the distribution given >=n-1 UNKs "
                        "in the source sentence.")
    group.add_argument("--wc_word", default=-1, type=int,
                       help="If negative, the wc predictor counts all "
                       "words. Otherwise, count only the specific word")
    group.add_argument("--wc_nonterminal_penalty", default=False, 
                       action='store_true', help="if true, "
                       "use syntax_[max|min]_terminal_id to apply penalty to all non-terminals")

    group.add_argument("--nonterminal_factor", default=1.0, type=float,
                       help="penalty factor for WeightNonTerminalWrapper to apply")

    group.add_argument("--fsttok_internal_penalty", default=0.0, type=float,
                       help="penalty to apply to fsttok scores with internal output label EPS")

    group.add_argument("--ngramc_path", default="ngramc/%d.txt",
                        help="Only required for ngramc predictor. The ngramc "
                        "predictor counts the number of ngrams and multiplies "
                        "them with the factors defined in the files. The "
                        "format is one ngram per line '<ngram> : <score>'. "
                        "You can use the placeholder %%d for the sentence "
                        "index.")
    group.add_argument("--ngramc_order", default=0, type=int,
                       help="If positive, count only ngrams of the specified "
                       "Order. Otherwise, count all ngrams")
    group.add_argument("--min_ngram_order", default=1, type=int,
                       help="Minimum ngram order for ngramize wrapper and "
                       "ngram output format")
    group.add_argument("--max_ngram_order", default=4, type=int,
                       help="Maximum ngram order for ngramize wrapper amd "
                       "ngram output format")
    group.add_argument("--ngramc_discount_factor", default=-1.0, type=float,
                       help="If this is non-negative, discount ngram counts "
                       "by this factor each time the ngram is consumed")
    group.add_argument("--skipvocab_max_id", default=30003, type=int,
                        help="All tokens above this threshold are skipped "
                        "by the skipvocab predictor wrapper.")
    group.add_argument("--skipvocab_stop_size", default=1, type=int,
                        help="The internal beam search of the skipvocab "
                        "predictor wrapper stops if the best stop_size "
                         "scores are for in-vocabulary words (ie. with index "
                         "lower or equal skipvocab_max_id")

    # Forced predictors
    group = parser.add_argument_group('Forced decoding predictor options')
    group.add_argument("--trg_test", default="",
                        help="Path to target test set (with integer tokens). "
                        "This is only required for the predictors 'forced' "
                        "and 'forcedlst'. For 'forcedlst' this needs to point "
                        "to an n-best list in Moses format.")
    group.add_argument("--fr_test", default="", 
                        help="DEPRECATED. Old name for --trg_test")
    group.add_argument("--forcedlst_sparse_feat", default="", 
                        help="Per default, the forcedlst predictor uses the "
                        "combined score in the Moses nbest list. Alternatively,"
                        " for nbest lists in sparse feature format, you can "
                        "specify the name of the features which should be "
                        "used instead.")
    group.add_argument("--forcedlst_match_unk", default=False, type='bool',
                        help="Only required for forcedlst predictor. If true, "
                        "allow any word where the n-best list has an UNK.")
    group.add_argument("--use_nbest_weights", default=False, type='bool',
                        help="Only required for forcedlst predictor. Whether "
                        "to use the scores in n-best lists.")
    group.add_argument("--bow_heuristic_strategies", default="remaining",
                       help="Defines the form of heuristic estimates of the "
                       "bow predictor. Comma-separate following values:\n"
                       "* remaining: sum up unigram estimates for all words "
                       "in the bag which haven't been consumed\n"
                       "* consumed: Use the difference between the actual "
                       "hypothesis score and the sum of unigram estimates "
                       "of consumed words as score")
    group.add_argument("--bow_accept_subsets", default=False, type='bool',
                       help="If this is set to false, the bow predictor "
                       "enforces exact correspondence between bag and words "
                       "in complete hypotheses. If false, it ensures that "
                       "hypotheses are consistent with the bag (i.e. do not "
                       "contain words outside the bag) but do not necessarily "
                       "have all words in the bag")
    group.add_argument("--bow_accept_duplicates", default=False, type='bool',
                       help="If this is set to true, the bow predictor "
                       "allows a word in the bag to appear multiple times, "
                       "i.e. the exact count of the word is not enforced. "
                       "Can only be used in conjunction with bow_accept_subsets")
    group.add_argument("--bow_diversity_heuristic_factor", default=-1.0, type=float,
                       help="If this is greater than zero, promote diversity "
                       "between bags via the bow predictor heuristic. Bags "
                       "which correspond to bags of partial bags of full "
                       "hypotheses are penalized by this factor.")
    
    # Wrappers
    group = parser.add_argument_group('Wrapper predictor options')
    group.add_argument("--src_idxmap", default="idxmap.en",
                        help="Only required for idxmap wrapper predictor. Path"
                        " to the source side mapping file. The format is "
                        "'<index> <alternative_index>'. The mapping must be "
                        "complete and should be a bijection.")
    group.add_argument("--en_idxmap", default="",
                        help="DEPRECATED. Old name for --src_idxmap")
    group.add_argument("--trg_idxmap", default="idxmap.fr",
                        help="Only required for idxmap wrapper predictor. Path"
                        " to the target side mapping file. The format is "
                        "'<index> <alternative_index>'. The mapping must be "
                        "complete and should be a bijection.")
    group.add_argument("--fr_idxmap", default="",
                        help="DEPRECATED. Old name for --trg_idxmap")
    group.add_argument("--altsrc_test", default="test_en.alt",
                        help="Only required for altsrc wrapper predictor. Path"
                        " to the alternative source sentences.")
    group.add_argument("--word2char_map", default="word2char.map",
                        help="Only required for word2char wrapper predictor. "
                        "Path to a mapping file from word ID to sequence of "
                        "character IDs (format: <word-id> <char-id1> <char-id2"
                        ">...). All character IDs which do not occur in this "
                        "mapping are treated as word boundary symbols.")
    group.add_argument("--fsttok_path", default="tok.fst",
                        help="For the fsttok wrapper. Defines the path to the "
                        "FSt which transduces sequences of SGNMT tokens (eg. "
                        "characters) to predictor tokens (eg BPEs). FST may "
                        "be non-deterministic and contain epsilons.")
    group.add_argument("--fsttok_max_pending_score", default=5.0, type=float,
                       help="Applicable if an FST used by the fsttok wrapper "
                       "is non-deterministic. In this case, one predictor "
                       "state may correspond to multiple nodes in the FST. "
                       "We prune nodes which are this much worse than the "
                       "best scoring node with the same history.")

    # Hiero predictor
    group = parser.add_argument_group('Hiero predictor options')
    group.add_argument("--rules_path", default="rules/rules",
                        help="Only required for predictor lrhiero. Path to "
                        "the ruleXtract rules file.")
    group.add_argument("--use_grammar_weights", default=False, type='bool',
                        help="Whether to use weights in the synchronous "
                        "grammar for the lrhiero predictor. If set to false, "
                        "use uniform grammar scores.")
    group.add_argument("--grammar_feature_weights", default='',
                        help="If rules_path points to a factorized rules file "
                        "(i.e. containing rules associated with a number of "
                        "features, not only one score) SGNMT uses a weighted "
                        "sum for them. You can specify the weights for this "
                        "summation here (comma-separated) or leave it blank "
                        "to sum them up equally weighted.")
    
    # (NP)LM predictors
    group = parser.add_argument_group('(Neural) LM predictor options')
    group.add_argument("--srilm_path", default="lm/ngram.lm.gz",
                        help="Path to the ngram LM file in SRILM format")
    group.add_argument("--srilm_convert_to_ln", default=False,
                        help="Whether to convert srilm scores from log to ln.")
    group.add_argument("--nplm_path", default="nplm/nplm.gz",
                        help="Path to the NPLM language model")
    group.add_argument("--rnnlm_path", default="rnnlm/rnn.ckpt",
                        help="Path to the RNNLM language model")
    group.add_argument("--rnnlm_config", default="rnnlm.ini",
                        help="Defines the configuration of the RNNLM model. This"
                        " can either point to a configuration file, or it can "
                        "directly contain the parameters (e.g. 'src_vocab_size"
                        "=1234,trg_vocab_size=2345'). Use 'config_file=' in "
                        "the parameter string to use configuration files "
                        "with the second method. Use 'model_name=X' in the "
                        "parameter string to use one of the predefined models.")
    group.add_argument("--srilm_order", default=5, type=int,
                        help="Order of ngram for srilm predictor")
    group.add_argument("--normalize_nplm_probs", default=False, type='bool',
                        help="Whether to normalize nplm probabilities over "
                        "the current unbounded predictor vocabulary.")
    
    # FSM predictors
    group = parser.add_argument_group('FST and RTN predictor options')
    group.add_argument("--fst_path", default="fst/%d.fst",
                        help="Only required for fst and nfst predictor. Sets "
                        "the path to the OpenFST translation lattices. You "
                        "can use the placeholder %%d for the sentence index.")

    group.add_argument("--parse_path", default="ntmap",
                        help="Only required for parse predictor. Sets "
                        "the path to the grammar non-terminal map determining"
                        "permitted parses")
    group.add_argument("--parse_bpe_path", default=None,
                        help="Internal can-follow syntax for subwords")
    group.add_argument("--parse_word_out", default=True, type='bool',
                        help="Whether to output word tokens only from parse" 
                        "predictor.")
    group.add_argument("--parse_allow_early_eos", default=False, type='bool',
                        help="Whether to let parse predictor output EOS instead of any terminal")
    group.add_argument("--parse_norm_alpha", default=1.0, type=float,
                        help="Normalizing alpha for internal beam search")
    group.add_argument("--parse_max_internal_len", default=35, type=int,
                        help="Max length of non-terminal sequences to consider")
    group.add_argument("--parse_beam", default=1, type=int,
                        help="Beam size when internally searching for words" 
                       "using parse predictor")
    group.add_argument("--parse_consume_ooc", default=False, type='bool',
                        help="Whether to let parse predictor consume tokens "
                       "which are not permitted by the current LHS")
    group.add_argument("--parse_tok_grammar", default=False, type='bool',
                        help="Whether to use a token-based grammar."
                        "Default uses no internal grammar")
    group.add_argument("--parse_terminal_restrict", default=True, type='bool',
                        help="Whether to restrict inside terminals.")
    group.add_argument("--parse_internal_only", default=False, type='bool',
                        help="Whether to restrict only non-terminals.")
    group.add_argument("--parse_eow_ids", default=None,
                        help="ids for end-of-word tokens")
    group.add_argument("--parse_terminal_ids", default=None,
                        help="ids for terminal tokens")

    group.add_argument("--rtn_path", default="rtn/",
                        help="Only required for rtn predictor. Sets "
                        "the path to the RTN directory as created by HiFST")
    group.add_argument("--fst_skip_bos_weight", default=True, type='bool',
                        help="This option applies to fst and nfst "
                        "predictors. Lattices produced by HiFST contain the "
                        "<S> symbol and often have scores on the corresponding"
                        " arc. However, SGNMT skips <S> and this score is not "
                        "regarded anywhere. Set this option to true to add the "
                        "<S> scores. This ensures that the "
                        "complete path scores for the [n]fst and rtn "
                        "predictors match the corresponding path weights in "
                        "the original FST as obtained with fstshortestpath.")
    group.add_argument("--fst_to_log", default=True, type='bool',
                        help="Multiply weights in the FST by -1 to transform "
                        "them from tropical semiring into logprobs.")
    group.add_argument("--use_fst_weights", default=False, type='bool',
                        help="Whether to use weights in FSTs for the"
                        "nfst and fst predictor.")
    group.add_argument("--use_rtn_weights", default=False, type='bool',
                        help="Whether to use weights in RTNs.")
    group.add_argument("--minimize_rtns", default=True, type='bool',
                        help="Whether to do determinization, epsilon removal, "
                        "and minimization after each RTN expansion.")
    group.add_argument("--remove_epsilon_in_rtns", default=True, type='bool',
                        help="Whether to remove epsilons after RTN expansion.")
    group.add_argument("--normalize_fst_weights", default=False, type='bool',
                        help="Whether to normalize weights in FSTs. This "
                        "forces the weights on outgoing edges to sum up to 1. "
                        "Applicable to fst and nfst predictor.")
    group.add_argument("--normalize_rtn_weights", default=False, type='bool',
                        help="Whether to normalize weights in RTNs. This "
                        "forces the weights on outgoing edges to sum up to 1. "
                        "Applicable to rtn predictor.")

    # Adding arguments for overriding when using same predictor multiple times
    group = parser.add_argument_group('Override options')
    for n,w in [('2', 'second'), ('3', 'third'), ('4', '4-th'), ('5', '5-th'), 
                ('6', '6-th'), ('7', '7-th'), ('8', '8-th'), ('9', '9-th'), 
                ('10', '10-th'), ('11', '11-th'), ('12', '12-th')]:
        group.add_argument("--nmt_config%s" % n,  default="",
                        help="If the --predictors string contains more than "
                        "one nmt predictor, you can specify the configuration "
                        "for the %s one with this parameter. The %s nmt "
                        "predictor inherits all previous settings except for "
                        "the ones in this parameter." % (w, w))
        group.add_argument("--nmt_path%s" % n, default="",
                        help="Overrides --nmt_path for the %s nmt" % w)
        group.add_argument("--nmt_engine%s" % n, default="",
                        help="Overrides --nmt_engine for the %s nmt" % w)
        group.add_argument("--t2t_model%s" % n, default="",
                        help="Overrides --t2t_model for the %s t2t predictor"
                        % w)
        group.add_argument("--t2t_problem%s" % n, default="",
                        help="Overrides --t2t_problem for the %s t2t predictor"
                        % w)
        group.add_argument("--t2t_hparams_set%s" % n, default="",
                        help="Overrides --t2t_hparams_set for the %s t2t "
                        "predictor" % w)
        group.add_argument("--t2t_checkpoint_dir%s" % n, default="",
                        help="Overrides --t2t_checkpoint_dir for the %s t2t "
                        "predictor" % w)
        group.add_argument("--pred_src_vocab_size%s" % n, default=0, type=int,
                        help="Overrides --pred_src_vocab_size for the %s t2t "
                        "predictor" % w)
        group.add_argument("--t2t_unk_id%s" % n, default=3, type=int,
                        help="Overrides --t2t_unk_id for the %s t2t "
                        "predictor" % w)

        group.add_argument("--pred_trg_vocab_size%s" % n, default=0, type=int,
                        help="Overrides --pred_trg_vocab_size for the %s t2t "
                        "predictor" % w)
        group.add_argument("--rnnlm_config%s" % n,  default="",
                        help="If the --predictors string contains more than "
                        "one rnnlm predictor, you can specify the configuration "
                        "for the %s one with this parameter. The %s rnnlm "
                        "predictor inherits all previous settings except for "
                        "the ones in this parameter." % (w, w))
        group.add_argument("--rnnlm_path%s" % n, default="",
                        help="Overrides --rnnlm_path for the %s nmt" % w)
        group.add_argument("--altsrc_test%s" % n, default="",
                        help="Overrides --altsrc_test for the %s altsrc" % w)
        group.add_argument("--word2char_map%s" % n, default="",
                        help="Overrides --word2char_map for the %s word2char" % w)
        group.add_argument("--fsttok_path%s" % n, default="",
                        help="Overrides --fsttok_path for the %s fsttok" % w)
        group.add_argument("--src_idxmap%s" % n, default="",
                        help="Overrides --src_idxmap for the %s indexmap" % w)
        group.add_argument("--trg_idxmap%s" % n, default="",
                        help="Overrides --trg_idxmap for the %s indexmap" % w)
        group.add_argument("--fst_path%s" % n, default="",
                        help="Overrides --fst_path for the %s fst "
                        "predictor" % w)
        group.add_argument("--forcedlst_sparse_feat%s" % n, default="",
                        help="Overrides --forcedlst_sparse_feat for the %s "
                        "forcedlst predictor" % w)
        group.add_argument("--ngramc_path%s" % n, default="",
                        help="Overrides --ngramc_path for the %s ngramc" % w)
        group.add_argument("--ngramc_order%s" % n, default=0, type=int,
                        help="Overrides --ngramc_order for the %s ngramc" % w)
    return parser


def get_args():
    """Get the arguments for the current SGNMT run from both command
    line arguments and configuration files. This method contains all
    available SGNMT options, i.e. configuration is not encapsulated e.g.
    by predictors. 
    
    Returns:
        object. Arguments object like for ``ArgumentParser``
    """ 
    parser = get_parser()
    args = parse_args(parser)
    
    # Legacy parameter names
    if args.t2t_src_vocab_size > 0:
        args.pred_src_vocab_size = args.t2t_src_vocab_size
    if args.t2t_trg_vocab_size > 0:
        args.pred_trg_vocab_size = args.t2t_trg_vocab_size
    if args.en_test:
        args.src_test = args.en_test
    if args.fr_test:
        args.trg_test = args.fr_test
    if args.en_idxmap:
        args.src_idxmap = args.en_idxmap
    if args.fr_idxmap:
        args.trg_idxmap = args.fr_idxmap
    if args.length_normalization:
        args.combination_scheme = "length_norm"
    if args.legacy_indexing:
        args.indexing_scheme = "tf"
    if args.output_fst_unk_id:
        args.fst_unk_id = args.output_fst_unk_id 
    return args


def validate_args(args):
    """Some rudimentary sanity checks for configuration options.
    This method directly prints help messages to the user. In case of fatal
    errors, it terminates using ``logging.fatal()``
    
    Args:
        args (object):  Configuration as returned by ``get_args``
    """
    for depr in ['en_test', 'fr_test',
                 'length_normalization', 'legacy_indexing',
                 'en_idxmap', 'fr_idxmap', 't2t_src_vocab_size',
                 't2t_trg_vocab_size']:
        if getattr(args, depr):
            logging.warn("Using deprecated argument %s. Please check the "
                         "documentation for the replacement." % depr)
    # Validate --range
    if args.range and args.input_method == 'shell':
        logging.warn("The --range parameter can lead to unintuitive "
                     "behavior in 'shell' mode.")
        
    # Some common pitfalls
    sanity_check_failed = False
    if args.input_method == 'dummy' and args.max_len_factor < 10:
        logging.warn("You are using the dummy input method but a low value "
                     "for max_len_factor (%d). This means that decoding will "
                     "not consider hypotheses longer than %d tokens. Consider "
                     "increasing max_len_factor to the length longest relevant"
                     " hypothesis" % (args.max_len_factor, args.max_len_factor))
        sanity_check_failed = True
    if (args.decoder == "beam" and args.combination_scheme == "length_norm"
                               and args.early_stopping):
        logging.warn("You are using beam search with length normalization but "
                     "with early stopping. All hypotheses found with beam "
                     "search with early stopping have the same length. You "
                     "might want to disable early stopping.")
        sanity_check_failed = True
    if "t2t" in args.predictors and args.indexing_scheme != "t2t":
        logging.warn("You are using the t2t predictor, but indexing_scheme "
                     "is not set to t2t.")
        sanity_check_failed = True
    if sanity_check_failed and not args.ignore_sanity_checks:
        raise AttributeError("Sanity check failed (see warnings). If you want "
            "to proceed despite these warnings, use --ignore_sanity_checks.")
<|MERGE_RESOLUTION|>--- conflicted
+++ resolved
@@ -695,8 +695,9 @@
                         "hypotheses.\n"
                         "* 'bayesian': Apply the Bayesian LM interpolation "
                         "scheme from Allauzen and Riley to interpolate the "
-<<<<<<< HEAD
-                        "predictor scores")
+                        "predictor scores\n"
+                        "* 'bayesian_loglin': Like bayesian, but retain "
+                        "loglinear framework.")
     group.add_argument("--gnmt_alpha", type=float, default=0.0, 
                        help="Power of length normalization penalty - see "
                        "https://arxiv.org/abs/1609.08144 section 7")
@@ -710,11 +711,6 @@
     group.add_argument("--t2t_unk_id", default=-1, type=int,
                         help="unk id for t2t. Used by the t2t predictor")
 
-=======
-                        "predictor scores\n"
-                        "* 'bayesian_loglin': Like bayesian, but retain "
-                        "loglinear framework.")
->>>>>>> 1f8bd07f
     group.add_argument("--pred_src_vocab_size", default=30000, type=int,
                         help="Predictor source vocabulary size. Used by the "
                         "bow, bowsearch, t2t, nizza, unkc predictors.")
